--- conflicted
+++ resolved
@@ -71,11 +71,7 @@
   },
   "dependencies": {
     "@across-protocol/across-token": "^1.0.0",
-<<<<<<< HEAD
-    "@across-protocol/contracts-v2": "^2.1.0-beta.16",
-=======
     "@across-protocol/contracts-v2": "^2.1.0-beta.17",
->>>>>>> efedd455
     "@eth-optimism/sdk": "^1.6.0",
     "@uma/financial-templates-lib": "^2.32.11",
     "@uma/sdk": "^0.34.1",
