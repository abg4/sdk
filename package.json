--- conflicted
+++ resolved
@@ -1,11 +1,7 @@
 {
   "name": "@across-protocol/sdk",
   "author": "UMA Team",
-<<<<<<< HEAD
-  "version": "3.5.0",
-=======
   "version": "4.0.0",
->>>>>>> 2e3fbe41
   "license": "AGPL-3.0",
   "homepage": "https://docs.across.to/reference/sdk",
   "files": [
