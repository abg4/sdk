--- conflicted
+++ resolved
@@ -1,11 +1,7 @@
 {
   "name": "@across-protocol/sdk-v2",
   "author": "UMA Team",
-<<<<<<< HEAD
-  "version": "0.17.2",
-=======
-  "version": "0.17.3",
->>>>>>> dc147bd8
+  "version": "0.17.4",
   "license": "AGPL-3.0",
   "homepage": "https://docs.across.to/v/developer-docs/developers/across-sdk",
   "files": [
