--- conflicted
+++ resolved
@@ -1,11 +1,7 @@
 {
   "name": "@across-protocol/sdk-v2",
   "author": "UMA Team",
-<<<<<<< HEAD
-  "version": "0.14.13",
-=======
   "version": "0.15.0",
->>>>>>> 5f5d2dbd
   "license": "AGPL-3.0",
   "main": "dist/index.js",
   "typings": "dist/index.d.ts",
