--- conflicted
+++ resolved
@@ -1,11 +1,7 @@
 {
   "name": "@across-protocol/sdk-v2",
   "author": "UMA Team",
-<<<<<<< HEAD
-  "version": "0.1.34",
-=======
-  "version": "0.1.35",
->>>>>>> 4a78ac2e
+  "version": "0.1.36",
   "license": "AGPL-3.0",
   "main": "dist/index.js",
   "typings": "dist/index.d.ts",
