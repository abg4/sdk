--- conflicted
+++ resolved
@@ -31,8 +31,7 @@
   exclusivityDeadline: number;
 }
 
-// @todo: Extend with V2RelayData | V3RelayData.
-export type RelayData = V2RelayData;
+export type RelayData = V2RelayData | V3RelayData;
 
 export interface V2Deposit extends V2RelayData {
   originToken: string;
@@ -50,21 +49,20 @@
 export interface V3Deposit extends V3RelayData {
   destinationChainId: number;
   quoteTimestamp: number;
+  realizedLpFeePct?: BigNumber;
+  relayerFeePct?: BigNumber;
+  speedUpSignature?: string;
+  updatedRecipient?: string;
   updatedOutputAmount?: BigNumber;
-  relayerFeePct?: BigNumber;
+  updatedMessage?: string;
 }
 
 export interface V3DepositWithBlock extends V3Deposit, SortableEvent {
   quoteBlockNumber: number;
 }
 
-<<<<<<< HEAD
-export type Deposit = v2Deposit | v3Deposit;
-export type DepositWithBlock = v2DepositWithBlock | v3DepositWithBlock;
-=======
-export type Deposit = V2Deposit; // @todo: Extend with V2Deposit | V3Deposit.
-export type DepositWithBlock = V2DepositWithBlock; // @todo Extend with V2DepositWithBlock | V3DepositWithBlock.
->>>>>>> e7d67a50
+export type Deposit = V2Deposit | V3Deposit;
+export type DepositWithBlock = V2DepositWithBlock | V3DepositWithBlock;
 
 export interface RelayExecutionInfoCommon {
   recipient: string;
@@ -103,6 +101,8 @@
 }
 
 export interface V3Fill extends V3RelayData {
+  destinationChainId: number;
+  realizedLpFeePct: BigNumber;
   relayer: string;
   repaymentChainId: number;
   updatableRelayData: V3RelayExecutionEventInfo;
@@ -111,13 +111,8 @@
 export interface V2FillWithBlock extends V2Fill, SortableEvent {}
 export interface V3FillWithBlock extends V3Fill, SortableEvent {}
 
-<<<<<<< HEAD
-export type Fill = v2Fill | v3Fill;
-export type FillWithBlock = v2FillWithBlock | v3FillWithBlock;
-=======
-export type Fill = V2Fill; // @todo: Extend with V2Fill | V3Fill.
-export type FillWithBlock = V2FillWithBlock; // @todo Extend with V2FillWithBlock | V3FillWithBlock.
->>>>>>> e7d67a50
+export type Fill = V2Fill | V3Fill;
+export type FillWithBlock = V2FillWithBlock | V3FillWithBlock;
 
 export interface SpeedUpCommon {
   depositor: string;
@@ -136,8 +131,7 @@
   updatedOutputAmount: BigNumber;
 }
 
-<<<<<<< HEAD
-export type SpeedUp = v2SpeedUp | v3SpeedUp;
+export type SpeedUp = V2SpeedUp | V3SpeedUp;
 
 export interface SlowFillRequest {
   depositId: number;
@@ -154,37 +148,12 @@
   exclusivityDeadline: number;
   exclusiveRelayer: string;
 }
-=======
-export type SpeedUp = V2SpeedUp; // @todo Extend with V2SpeedUp | V3SpeedUp.
->>>>>>> e7d67a50
 
 export interface SlowFillRequest extends V3RelayData {}
 export interface SlowFillRequestWithBlock extends SlowFillRequest, SortableEvent {}
 
-<<<<<<< HEAD
-export interface SlowFill {
-  relayHash: string;
-  amount: BigNumber;
-  fillAmount: BigNumber;
-  totalFilledAmount: BigNumber;
-  originChainId: number;
-  relayerFeePct: BigNumber;
-  realizedLpFeePct: BigNumber;
-  payoutAdjustmentPct: BigNumber;
-  depositId: number;
-  destinationToken: string;
-  depositor: string;
-  recipient: string;
-  message: string;
-}
-
-export interface v2SlowFillLeaf {
-  relayData: v2RelayData;
-  realizedLpFeePct: BigNumber;
-=======
 export interface V2SlowFillLeaf {
-  relayData: RelayData;
->>>>>>> e7d67a50
+  relayData: V2RelayData;
   payoutAdjustmentPct: string;
 }
 
@@ -194,12 +163,7 @@
   updatedOutputAmount: BigNumber;
 }
 
-<<<<<<< HEAD
-export type SlowFillLeaf = v2SlowFillLeaf | v3SlowFillLeaf;
-=======
-// @todo: Extend with V2SlowFillLeaf | V3SlowFillLeaf.
-export type SlowFillLeaf = V2SlowFillLeaf;
->>>>>>> e7d67a50
+export type SlowFillLeaf = V2SlowFillLeaf | V3SlowFillLeaf;
 
 export interface RootBundleRelay {
   rootBundleId: number;
@@ -221,38 +185,6 @@
 
 export interface RelayerRefundExecutionWithBlock extends RelayerRefundExecution, SortableEvent {}
 
-<<<<<<< HEAD
-export interface RelayDataCommon {
-  originChainId: number;
-  depositor: string;
-  recipient: string;
-  depositId: number;
-  message: string;
-}
-
-// Used in pool by spokePool to execute a slow relay.
-export interface v2RelayData extends RelayDataCommon {
-  destinationChainId: number;
-  destinationToken: string;
-  amount: BigNumber;
-  relayerFeePct: BigNumber;
-  realizedLpFeePct: BigNumber;
-}
-
-export interface v3RelayData extends RelayDataCommon {
-  inputToken: string;
-  inputAmount: BigNumber;
-  outputToken: string;
-  outputAmount: BigNumber;
-  fillDeadline: number;
-  exclusiveRelayer: string;
-  exclusivityDeadline: number;
-}
-
-export type RelayData = v2RelayData | v3RelayData;
-
-=======
->>>>>>> e7d67a50
 export interface UnfilledDeposit {
   deposit: Deposit;
   unfilledAmount: BigNumber;
