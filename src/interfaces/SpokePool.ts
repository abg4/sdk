--- conflicted
+++ resolved
@@ -5,45 +5,30 @@
 
 export type { FilledRelayEvent, FilledV3RelayEvent, FundsDepositedEvent, V3FundsDepositedEvent };
 
-export interface DepositCommon {
-  depositId: number;
-  originChainId: number; // appended from chainID in the client.
-  destinationChainId: number;
+export interface RelayDataCommon {
+  originChainId: number;
   depositor: string;
   recipient: string;
-  quoteTimestamp: number;
+  depositId: number;
   message: string;
-  speedUpSignature?: string; // appended after initialization, if deposit was speedup (not part of Deposit event).
-  updatedRecipient?: string;
-  updatedMessage?: string;
-  realizedLpFeePct?: BigNumber; // appended after initialization (not part of Deposit event).
-}
-
-export interface v2Deposit extends DepositCommon {
-  originToken: string;
+}
+
+export interface V2RelayData extends RelayDataCommon {
+  destinationChainId: number;
+  destinationToken: string;
   amount: BigNumber;
   relayerFeePct: BigNumber;
-  realizedLpFeePct?: BigNumber; // appended after initialization (not part of Deposit event).
-  destinationToken: string; // appended after initialization (not part of Deposit event).
-  newRelayerFeePct?: BigNumber; // appended after initialization, if deposit was speedup (not part of Deposit event).
-}
-
-export interface v2DepositWithBlock extends v2Deposit, SortableEvent {
-  blockTimestamp: number;
-  quoteBlockNumber: number;
-}
-
-export interface v3Deposit extends DepositCommon {
+  realizedLpFeePct: BigNumber;
+}
+
+export interface V3RelayData extends RelayDataCommon {
   inputToken: string;
   inputAmount: BigNumber;
   outputToken: string;
   outputAmount: BigNumber;
   fillDeadline: number;
-  relayer: string;
+  exclusiveRelayer: string;
   exclusivityDeadline: number;
-<<<<<<< HEAD
-  updatedOutputAmount?: BigNumber; // appended after initialization if deposit was updated.
-=======
 }
 
 export type RelayData = V2RelayData | V3RelayData;
@@ -65,7 +50,6 @@
   destinationChainId: number;
   quoteTimestamp: number;
   realizedLpFeePct?: BigNumber;
->>>>>>> 3897754e
   relayerFeePct?: BigNumber;
   speedUpSignature?: string;
   updatedRecipient?: string;
@@ -73,18 +57,12 @@
   updatedMessage?: string;
 }
 
-export interface v3DepositWithBlock extends v3Deposit, SortableEvent {
-  blockTimestamp: number;
+export interface V3DepositWithBlock extends V3Deposit, SortableEvent {
   quoteBlockNumber: number;
 }
 
-<<<<<<< HEAD
-export type Deposit = v2Deposit | v3Deposit;
-export type DepositWithBlock = v2DepositWithBlock | v3DepositWithBlock;
-=======
 export type Deposit = V2Deposit | V3Deposit;
 export type DepositWithBlock = V2DepositWithBlock | V3DepositWithBlock;
->>>>>>> 3897754e
 
 export interface RelayExecutionInfoCommon {
   recipient: string;
@@ -109,67 +87,32 @@
   SlowFill,
 }
 
-export interface v3RelayExecutionEventInfo extends RelayExecutionInfoCommon {
+export interface V3RelayExecutionEventInfo extends RelayExecutionInfoCommon {
   outputAmount: BigNumber;
   fillType: FillType;
 }
 
-interface FillCommon {
-  depositId: number;
-  originChainId: number;
-  destinationChainId: number;
-  depositor: string;
-  recipient: string;
-  message: string;
+export interface V2Fill extends V2RelayData {
+  fillAmount: BigNumber;
+  totalFilledAmount: BigNumber;
   relayer: string;
   repaymentChainId: number;
-  realizedLpFeePct: BigNumber; // appended after initialization (not part of Fill event).
-}
-
-export interface v2Fill extends FillCommon {
-  destinationToken: string;
-  amount: BigNumber;
-  totalFilledAmount: BigNumber;
-  fillAmount: BigNumber;
-  relayerFeePct: BigNumber;
   updatableRelayData: RelayExecutionInfo;
 }
 
-<<<<<<< HEAD
-export interface v3Fill extends FillCommon {
-  inputToken: string;
-  inputAmount: BigNumber;
-  outputToken: string;
-  outputAmount: BigNumber;
-  fillDeadline: number;
-  exclusivityDeadline: number;
-  exclusiveRelayer: string;
-  updatableRelayData: v3RelayExecutionEventInfo;
-=======
 export interface V3Fill extends V3RelayData {
   destinationChainId: number;
   realizedLpFeePct: BigNumber;
   relayer: string;
   repaymentChainId: number;
   updatableRelayData: V3RelayExecutionEventInfo;
->>>>>>> 3897754e
-}
-
-export interface v2FillWithBlock extends v2Fill, SortableEvent {
-  blockTimestamp: number;
-}
-
-<<<<<<< HEAD
-export interface v3FillWithBlock extends v3Fill, SortableEvent {
-  blockTimestamp: number;
-}
-
-export type Fill = v2Fill | v3Fill;
-export type FillWithBlock = v2FillWithBlock | v3FillWithBlock;
-=======
+}
+
+export interface V2FillWithBlock extends V2Fill, SortableEvent {}
+export interface V3FillWithBlock extends V3Fill, SortableEvent {}
+
 export type Fill = V2Fill | V3Fill;
 export type FillWithBlock = V2FillWithBlock | V3FillWithBlock;
->>>>>>> 3897754e
 
 export interface SpeedUpCommon {
   depositor: string;
@@ -180,19 +123,15 @@
   updatedMessage: string;
 }
 
-export interface v2SpeedUp extends SpeedUpCommon {
+export interface V2SpeedUp extends SpeedUpCommon {
   newRelayerFeePct: BigNumber;
 }
 
-export interface v3SpeedUp extends SpeedUpCommon {
+export interface V3SpeedUp extends SpeedUpCommon {
   updatedOutputAmount: BigNumber;
 }
 
-<<<<<<< HEAD
-export type SpeedUp = v2SpeedUp | v3SpeedUp;
-=======
 export type SpeedUp = V2SpeedUp | V3SpeedUp;
->>>>>>> 3897754e
 
 export interface SlowFillRequest {
   depositId: number;
@@ -210,46 +149,21 @@
   exclusiveRelayer: string;
 }
 
+export interface SlowFillRequest extends V3RelayData {}
 export interface SlowFillRequestWithBlock extends SlowFillRequest, SortableEvent {}
 
-<<<<<<< HEAD
-export interface SlowFill {
-  relayHash: string;
-  amount: BigNumber;
-  fillAmount: BigNumber;
-  totalFilledAmount: BigNumber;
-  originChainId: number;
-  relayerFeePct: BigNumber;
-  realizedLpFeePct: BigNumber;
-  payoutAdjustmentPct: BigNumber;
-  depositId: number;
-  destinationToken: string;
-  depositor: string;
-  recipient: string;
-  message: string;
-}
-
-export interface v2SlowFillLeaf {
-  relayData: v2RelayData;
-  realizedLpFeePct: BigNumber;
-=======
 export interface V2SlowFillLeaf {
   relayData: V2RelayData;
->>>>>>> 3897754e
   payoutAdjustmentPct: string;
 }
 
-export interface v3SlowFillLeaf {
-  relayData: v3RelayData;
+export interface V3SlowFillLeaf {
+  relayData: V3RelayData;
   chainId: number;
   updatedOutputAmount: BigNumber;
 }
 
-<<<<<<< HEAD
-export type SlowFillLeaf = v2SlowFillLeaf | v3SlowFillLeaf;
-=======
 export type SlowFillLeaf = V2SlowFillLeaf | V3SlowFillLeaf;
->>>>>>> 3897754e
 
 export interface RootBundleRelay {
   rootBundleId: number;
@@ -270,35 +184,6 @@
 }
 
 export interface RelayerRefundExecutionWithBlock extends RelayerRefundExecution, SortableEvent {}
-
-export interface RelayDataCommon {
-  originChainId: number;
-  depositor: string;
-  recipient: string;
-  depositId: number;
-  message: string;
-}
-
-// Used in pool by spokePool to execute a slow relay.
-export interface v2RelayData extends RelayDataCommon {
-  destinationChainId: number;
-  destinationToken: string;
-  amount: BigNumber;
-  relayerFeePct: BigNumber;
-  realizedLpFeePct: BigNumber;
-}
-
-export interface v3RelayData extends RelayDataCommon {
-  inputToken: string;
-  inputAmount: BigNumber;
-  outputToken: string;
-  outputAmount: BigNumber;
-  fillDeadline: number;
-  exclusiveRelayer: string;
-  exclusivityDeadline: number;
-}
-
-export type RelayData = v2RelayData | v3RelayData;
 
 export interface UnfilledDeposit {
   deposit: Deposit;
