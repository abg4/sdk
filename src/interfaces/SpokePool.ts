import { SortableEvent } from "./Common";
import { FilledV3RelayEvent, V3FundsDepositedEvent } from "../typechain";
import { SpokePoolClient } from "../clients";
import { BigNumber } from "../utils";
import { RelayerRefundLeaf } from "./HubPool";

export type { FilledV3RelayEvent, V3FundsDepositedEvent };

export interface RelayData {
  originChainId: number;
  depositor: string;
  recipient: string;
  depositId: BigNumber;
  inputToken: string;
  inputAmount: BigNumber;
  outputToken: string;
  outputAmount: BigNumber;
  message: string;
  fillDeadline: number;
  exclusiveRelayer: string;
  exclusivityDeadline: number;
}

export interface Deposit extends RelayData {
  messageHash: string;
  destinationChainId: number;
  quoteTimestamp: number;
  speedUpSignature?: string;
  updatedRecipient?: string;
  updatedOutputAmount?: BigNumber;
  updatedMessage?: string;
  fromLiteChain: boolean;
  toLiteChain: boolean;
}

export interface DepositWithBlock extends Deposit, SortableEvent {
  quoteBlockNumber: number;
}

export enum FillStatus {
  Unfilled = 0,
  RequestedSlowFill,
  Filled,
}

export enum FillType {
  FastFill = 0,
  ReplacedSlowFill,
  SlowFill,
}

export interface RelayExecutionEventInfo {
  updatedRecipient: string;
  updatedOutputAmount: BigNumber;
<<<<<<< HEAD
  updatedMessage: string;
=======
  updatedMessage?: string;
>>>>>>> 2a10e145
  updatedMessageHash: string;
  fillType: FillType;
}

export interface Fill extends Omit<RelayData, "message"> {
  messageHash: string;
  destinationChainId: number;
  relayer: string;
  repaymentChainId: number;
  relayExecutionInfo: RelayExecutionEventInfo;
}

export interface FillWithBlock extends Fill, SortableEvent {}

export interface SpeedUp {
  depositor: string;
  depositorSignature: string;
  depositId: BigNumber;
  originChainId: number;
  updatedRecipient: string;
  updatedOutputAmount: BigNumber;
  updatedMessage: string;
}

export interface SpeedUpWithBlock extends SpeedUp, SortableEvent {}

export interface SlowFillRequest extends RelayData {
  messageHash: string;
  destinationChainId: number;
}
export interface SlowFillRequestWithBlock extends SlowFillRequest, SortableEvent {}

export interface SlowFillLeaf {
  relayData: RelayData;
  chainId: number;
  updatedOutputAmount: BigNumber;
}

export interface RootBundleRelay {
  rootBundleId: number;
  relayerRefundRoot: string;
  slowRelayRoot: string;
}

export interface RootBundleRelayWithBlock extends RootBundleRelay, SortableEvent {}

export interface RelayerRefundExecution extends RelayerRefundLeaf {
  rootBundleId: number;
}

export interface RelayerRefundExecutionWithBlock extends RelayerRefundExecution, SortableEvent {}

export interface Refund {
  [refundAddress: string]: BigNumber;
}

export interface RunningBalances {
  [repaymentChainId: number]: {
    [l1TokenAddress: string]: BigNumber;
  };
}

export interface TokensBridged extends SortableEvent {
  amountToReturn: BigNumber;
  chainId: number;
  leafId: number;
  l2TokenAddress: string;
}

export interface SpokePoolClientsByChain {
  [chainId: number]: SpokePoolClient;
}<|MERGE_RESOLUTION|>--- conflicted
+++ resolved
@@ -52,11 +52,7 @@
 export interface RelayExecutionEventInfo {
   updatedRecipient: string;
   updatedOutputAmount: BigNumber;
-<<<<<<< HEAD
-  updatedMessage: string;
-=======
   updatedMessage?: string;
->>>>>>> 2a10e145
   updatedMessageHash: string;
   fillType: FillType;
 }
