--- conflicted
+++ resolved
@@ -50,37 +50,10 @@
   quoteBlockNumber: number;
 }
 
-<<<<<<< HEAD
 export type Deposit = v2Deposit; // @todo: Extend with v2Deposit | v3Deposit.
 export type DepositWithBlock = v2DepositWithBlock; // @todo Extend with v2DepositWithBlock | v3DepositWithBlock.
 
-export type v2DepositWithBlockStringified = Omit<
-  v2DepositWithBlock,
-  "amount" | "relayerFeePct" | "realizedLpFeePct" | "newRelayerFeePct"
-> & {
-  amount: string;
-  relayerFeePct: string;
-  realizedLpFeePct?: string;
-  newRelayerFeePct?: string;
-};
-
-export type v3DepositWithBlockStringified = Omit<
-  v3DepositWithBlock,
-  "inputAmount" | "outputAmount" | "realizedLpFeePct" | "newRelayerFeePct"
-> & {
-  amount: string;
-  relayerFeePct: string;
-  realizedLpFeePct?: string;
-  newRelayerFeePct?: string;
-};
-
-// @todo Extend with v3DepositWithBlockStringified.
-export type DepositWithBlockStringified = v2DepositWithBlockStringified;
-
 export interface RelayExecutionInfoCommon {
-=======
-export interface RelayExecutionInfo {
->>>>>>> 7e0d4932
   recipient: string;
   message: string;
 }
@@ -91,7 +64,6 @@
   payoutAdjustmentPct: BigNumber;
 }
 
-<<<<<<< HEAD
 export enum FillStatus {
   Unfilled = 0,
   RequestedSlowFill,
@@ -109,25 +81,7 @@
   fillType: FillType;
 }
 
-export type RelayerRefundExecutionInfoStringified = Omit<
-  RelayExecutionInfo,
-  "relayerFeePct" | "payoutAdjustmentPct"
-> & {
-  relayerFeePct: string;
-  payoutAdjustmentPct: string;
-};
-
 interface FillCommon {
-=======
-export interface Fill {
-  amount: BigNumber;
-  totalFilledAmount: BigNumber;
-  fillAmount: BigNumber;
-  repaymentChainId: number;
-  originChainId: number;
-  relayerFeePct: BigNumber;
-  realizedLpFeePct: BigNumber;
->>>>>>> 7e0d4932
   depositId: number;
   originChainId: number;
   destinationChainId: number;
@@ -163,7 +117,6 @@
   blockTimestamp: number;
 }
 
-<<<<<<< HEAD
 export interface v3FillWithBlock extends v3Fill, SortableEvent {
   blockTimestamp: number;
 }
@@ -171,34 +124,7 @@
 export type Fill = v2Fill; // @todo: Extend with v2Fill | v3Fill.
 export type FillWithBlock = v2FillWithBlock; // @todo Extend with v2FillWithBlock | v3FillWithBlock.
 
-export type v2FillWithBlockStringified = Omit<
-  v2FillWithBlock,
-  "amount" | "relayerFeePct" | "totalFilledAmount" | "fillAmount" | "realizedLpFeePct" | "updatableRelayData"
-> & {
-  amount: string;
-  totalFilledAmount: string;
-  fillAmount: string;
-  relayerFeePct: string;
-  realizedLpFeePct: string;
-  updatableRelayData: RelayerRefundExecutionInfoStringified;
-};
-
-export type v3FillWithBlockStringified = Omit<
-  v3FillWithBlock,
-  "inputAmount" | "outputAmount" | "updatableRelayData"
-> & {
-  inputAmount: string;
-  outputAmount: string;
-  updatableRelayData: RelayerRefundExecutionInfoStringified;
-};
-
-// @todo: Extend with v2FillWithBlockStringified | v3FillWithBlockStringified.
-export type FillWithBlockStringified = v2FillWithBlockStringified;
-
 export interface SpeedUpCommon {
-=======
-export interface SpeedUp {
->>>>>>> 7e0d4932
   depositor: string;
   depositorSignature: string;
   depositId: number;
@@ -207,7 +133,6 @@
   updatedMessage: string;
 }
 
-<<<<<<< HEAD
 export interface v2SpeedUp extends SpeedUpCommon {
   newRelayerFeePct: BigNumber;
 }
@@ -218,17 +143,6 @@
 
 export type SpeedUp = v2SpeedUp; // @todo Extend with v2SpeedUp | v3SpeedUp.
 
-export type v2SpeedUpStringified = Omit<v2SpeedUp, "newRelayerFeePct"> & {
-  newRelayerFeePct: string;
-};
-
-export type v3SpeedUpStringified = Omit<v3SpeedUp, "updatedOutputAmount"> & {
-  updatedOutputAmount: string;
-};
-
-// @todo: Extend with v2SpeedUpStringified | v3SpeedUpStringified.
-export type SpeedUpStringified = v2SpeedUpStringified;
-
 export interface SlowFillRequest {
   depositId: number;
   originChainId: number;
@@ -247,8 +161,6 @@
 
 export interface SlowFillRequestWithBlock extends SlowFillRequest, SortableEvent {}
 
-=======
->>>>>>> 7e0d4932
 export interface SlowFill {
   relayHash: string;
   amount: BigNumber;
@@ -290,21 +202,8 @@
 
 export interface RelayerRefundExecutionWithBlock extends RelayerRefundExecution, SortableEvent {}
 
-<<<<<<< HEAD
-export type RelayerRefundExecutionWithBlockStringified = Omit<
-  RelayerRefundExecutionWithBlock,
-  "amountToReturn" | "refundAmounts"
-> & {
-  amountToReturn: string;
-  refundAmounts: string[];
-};
-
 export interface RelayDataCommon {
   originChainId: number;
-=======
-// Used in pool by spokePool to execute a slow relay.
-export interface RelayData {
->>>>>>> 7e0d4932
   depositor: string;
   recipient: string;
   depositId: number;
