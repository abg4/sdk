import { Contract, EventFilter } from "ethers";
import winston from "winston";
import {
  AnyObject,
  BigNumber,
  bnZero,
  DefaultLogLevels,
  EventSearchConfig,
  MAX_BIG_INT,
  MakeOptional,
  assign,
  getRelayEventKey,
  isDefined,
  toBN,
  bnOne,
  getMessageHash,
  isUnsafeDepositId,
  isSlowFill,
  isValidEvmAddress,
  isZeroAddress,
} from "../utils";
import {
  paginatedEventQuery,
  sortEventsAscendingInPlace,
  spreadEvent,
  spreadEventWithBlockNumber,
} from "../utils/EventUtils";
import { validateFillForDeposit } from "../utils/FlowUtils";
import { ZERO_ADDRESS } from "../constants";
import {
  Deposit,
  DepositWithBlock,
  Fill,
  FillStatus,
  FillWithBlock,
  Log,
  RelayData,
  RelayerRefundExecutionWithBlock,
  RootBundleRelayWithBlock,
  SlowFillRequestWithBlock,
  SpeedUpWithBlock,
  TokensBridged,
} from "../interfaces";
import { SpokePool } from "../typechain";
import { getNetworkName } from "../utils/NetworkUtils";
import { getBlockRangeForDepositId, getDepositIdAtBlock, relayFillStatus } from "../utils/SpokeUtils";
import { BaseAbstractClient, isUpdateFailureReason, UpdateFailureReason } from "./BaseAbstractClient";
import { HubPoolClient } from "./HubPoolClient";
import { AcrossConfigStoreClient } from "./AcrossConfigStoreClient";
import { getRepaymentChainId, forceDestinationRepayment } from "./BundleDataClient/utils/FillUtils";

type SpokePoolUpdateSuccess = {
  success: true;
  currentTime: number;
  oldestTime: number;
  firstDepositId: BigNumber;
  latestDepositId: BigNumber;
  events: Log[][];
  searchEndBlock: number;
};
type SpokePoolUpdateFailure = {
  success: false;
  reason: UpdateFailureReason;
};
export type SpokePoolUpdate = SpokePoolUpdateSuccess | SpokePoolUpdateFailure;

/**
 * SpokePoolClient is a client for the SpokePool contract. It is responsible for querying the SpokePool contract
 * for events and storing them in memory. It also provides some convenience methods for querying the stored events.
 */
export class SpokePoolClient extends BaseAbstractClient {
  protected currentTime = 0;
  protected oldestTime = 0;
  protected depositHashes: { [depositHash: string]: DepositWithBlock } = {};
  protected duplicateDepositHashes: { [depositHash: string]: DepositWithBlock[] } = {};
  protected depositHashesToFills: { [depositHash: string]: FillWithBlock[] } = {};
  protected speedUps: { [depositorAddress: string]: { [depositId: string]: SpeedUpWithBlock[] } } = {};
  protected slowFillRequests: { [relayDataHash: string]: SlowFillRequestWithBlock } = {};
  protected depositRoutes: { [originToken: string]: { [DestinationChainId: number]: boolean } } = {};
  protected tokensBridged: TokensBridged[] = [];
  protected rootBundleRelays: RootBundleRelayWithBlock[] = [];
  protected relayerRefundExecutions: RelayerRefundExecutionWithBlock[] = [];
  protected queryableEventNames: string[] = [];
  protected configStoreClient: AcrossConfigStoreClient | undefined;
  public earliestDepositIdQueried = MAX_BIG_INT;
  public latestDepositIdQueried = bnZero;
  public firstDepositIdForSpokePool = MAX_BIG_INT;
  public lastDepositIdForSpokePool = MAX_BIG_INT;
  public fills: { [OriginChainId: number]: FillWithBlock[] } = {};

  /**
   * Creates a new SpokePoolClient.
   * @param logger A logger instance.
   * @param spokePool The SpokePool contract instance that this client will query.
   * @param hubPoolClient An optional HubPoolClient instance. This is used to fetch spoke data that is not stored on the SpokePool contract but is stored on the HubPool contract.
   * @param chainId The chain ID of the chain that this client is querying.
   * @param deploymentBlock The block number that the SpokePool contract was deployed at.
   * @param eventSearchConfig An optional EventSearchConfig object that controls how far back in history the client will search for events. If not provided, the client will only search for events from the deployment block.
   */
  constructor(
    readonly logger: winston.Logger,
    readonly spokePool: Contract,
    // Can be excluded. This disables some deposit validation.
    readonly hubPoolClient: HubPoolClient | null,
    readonly chainId: number,
    public deploymentBlock: number,
    eventSearchConfig: MakeOptional<EventSearchConfig, "toBlock"> = { fromBlock: 0, maxBlockLookBack: 0 }
  ) {
    super(eventSearchConfig);
    this.firstBlockToSearch = eventSearchConfig.fromBlock;
    this.latestBlockSearched = 0;
    this.queryableEventNames = Object.keys(this._queryableEventNames());
    this.configStoreClient = hubPoolClient?.configStoreClient;
  }

  public _queryableEventNames(): { [eventName: string]: EventFilter } {
    const knownEventNames = [
      "EnabledDepositRoute",
      "TokensBridged",
      "RelayedRootBundle",
      "ExecutedRelayerRefundRoot",
      "V3FundsDeposited",
      "FundsDeposited",
      "RequestedSpeedUpV3Deposit",
      "RequestedSpeedUpDeposit",
      "RequestedV3SlowFill",
      "RequestedSlowFill",
      "FilledV3Relay",
      "FilledRelay",
    ];
    return Object.fromEntries(
      this.spokePool.interface.fragments
        .filter(({ name, type }) => type === "event" && knownEventNames.includes(name))
        .map(({ name }) => [name, this.spokePool.filters[name]()])
    );
  }

  /**
   * Retrieves a list of unique deposits from the SpokePool contract destined for the given destination chain ID.
   * @param destinationChainId The destination chain ID.
   * @returns A list of deposits.
   */
  public getDepositsForDestinationChain(destinationChainId: number): DepositWithBlock[] {
    return Object.values(this.depositHashes).filter((deposit) => deposit.destinationChainId === destinationChainId);
  }

  /**
   * Retrieves a list of duplicate deposits matching the given deposit's deposit hash.
   * @notice A duplicate is considered any deposit sent after the original deposit with the same deposit hash.
   * @param deposit The deposit to find duplicates for.
   * @returns A list of duplicate deposits. Does NOT include the original deposit
   * unless the original deposit is a duplicate.
   */
  private _getDuplicateDeposits(deposit: DepositWithBlock): DepositWithBlock[] {
    const depositHash = getRelayEventKey(deposit);
    return this.duplicateDepositHashes[depositHash] ?? [];
  }

  /**
   * Returns a list of all deposits including any duplicate ones. Designed only to be used in use cases where
   * all deposits are required, regardless of duplicates. For example, the Dataworker can use this to refund
   * expired deposits including for duplicates.
   * @param destinationChainId
   * @returns A list of deposits
   */
  public getDepositsForDestinationChainWithDuplicates(destinationChainId: number): DepositWithBlock[] {
    const deposits = this.getDepositsForDestinationChain(destinationChainId);
    const duplicateDeposits = deposits.reduce((acc, deposit) => {
      const duplicates = this._getDuplicateDeposits(deposit);
      return acc.concat(duplicates);
    }, [] as DepositWithBlock[]);
    return sortEventsAscendingInPlace(deposits.concat(duplicateDeposits.flat()));
  }

  /**
   * Retrieves a list of deposits from the SpokePool contract that are associated with this spoke pool.
   * @returns A list of deposits.
   * @note This method returns all deposits, regardless of destination chain ID in sorted order.
   */
  public getDeposits(filter?: { fromBlock: number; toBlock: number }): DepositWithBlock[] {
    let deposits = Object.values(this.depositHashes);
    if (isDefined(filter)) {
      const { fromBlock, toBlock } = filter;
      deposits = deposits.filter(({ blockNumber }) => blockNumber >= fromBlock && toBlock >= blockNumber);
    }

    return sortEventsAscendingInPlace(deposits);
  }

  /**
   * Retrieves a list of the tokens that have been bridged.
   * @returns A list of tokens.
   */
  public getTokensBridged(): TokensBridged[] {
    return this.tokensBridged;
  }

  /**
   * Retrieves a mapping of tokens and their associated destination chain IDs that can be bridged.
   * @returns A mapping of tokens and their associated destination chain IDs in a nested mapping.
   */
  public getDepositRoutes(): { [originToken: string]: { [DestinationChainId: number]: boolean } } {
    return this.depositRoutes;
  }

  /**
   * Retrieves a list of fills from the SpokePool contract.
   * @returns A list of fills.
   */
  public getFills(): FillWithBlock[] {
    return sortEventsAscendingInPlace(Object.values(this.fills).flat());
  }

  /**
   * Retrieves a list of fills from a specific origin chain ID.
   * @param originChainId The origin chain ID.
   * @returns A list of fills.
   */
  public getFillsForOriginChain(originChainId: number): FillWithBlock[] {
    return this.fills[originChainId] || [];
  }

  /**
   * Retrieves a list of fills from a specific relayer address.
   * @param relayer The relayer address.
   * @returns A list of fills.
   */
  public getFillsForRelayer(relayer: string): FillWithBlock[] {
    return this.getFills().filter((fill) => fill.relayer === relayer);
  }

  /**
   * Retrieves a list of fills from a given block range.
   * @param startingBlock The starting block number.
   * @param endingBlock The ending block number.
   * @returns A list of fills.
   */
  public getFillsWithBlockInRange(startingBlock: number, endingBlock: number): FillWithBlock[] {
    return this.getFills().filter((fill) => fill.blockNumber >= startingBlock && fill.blockNumber <= endingBlock);
  }

  /**
   * Retrieves a list of root bundle relays from the SpokePool contract.
   * @returns A list of root bundle relays.
   */
  public getRootBundleRelays(): RootBundleRelayWithBlock[] {
    return this.rootBundleRelays;
  }

  /**
   * Retrieves the ID of the latest root bundle.
   * @returns The ID of the latest root bundle. This will be 0 if no root bundles have been relayed.
   */
  public getLatestRootBundleId(): number {
    return this.rootBundleRelays.length > 0
      ? this.rootBundleRelays[this.rootBundleRelays.length - 1]?.rootBundleId + 1
      : 0;
  }

  /**
   * Retrieves a list of relayer refund executions from the SpokePool contract.
   * @returns A list of relayer refund executions.
   */
  public getRelayerRefundExecutions(): RelayerRefundExecutionWithBlock[] {
    return this.relayerRefundExecutions;
  }

  /**
   * Appends a speed up signature to a specific deposit.
   * @param deposit The deposit to append the speed up signature to.
   * @returns A new deposit instance with the speed up signature appended to the deposit.
   */
  public appendMaxSpeedUpSignatureToDeposit(deposit: DepositWithBlock): DepositWithBlock {
    const { depositId, depositor } = deposit;
    const speedups = this.speedUps[depositor]?.[depositId.toString()];
    if (!isDefined(speedups) || speedups.length === 0) {
      return deposit;
    }

    const maxSpeedUp = speedups.reduce((prev, current) =>
      prev.updatedOutputAmount.lt(current.updatedOutputAmount) ? prev : current
    );

    // We assume that the depositor authorises SpeedUps in isolation of each other, which keeps the relayer
    // logic simple: find the SpeedUp with the lowest updatedOutputAmount, and use all of its fields.
    if (maxSpeedUp.updatedOutputAmount.gte(deposit.outputAmount)) {
      return deposit;
    }

    // Return deposit with updated params from the speedup with the lowest updated output amount.
    const updatedDeposit = {
      ...deposit,
      speedUpSignature: maxSpeedUp.depositorSignature,
      updatedOutputAmount: maxSpeedUp.updatedOutputAmount,
      updatedRecipient: maxSpeedUp.updatedRecipient,
      updatedMessage: maxSpeedUp.updatedMessage,
    };

    return updatedDeposit;
  }

  /**
   * Find a deposit based on its deposit ID.
   * @notice If evaluating a fill, be sure to verify it against the resulting deposit.
   * @param depositId The unique ID of the deposit being queried.
   * @returns The corresponding deposit if found, undefined otherwise.
   */
  public getDeposit(depositId: BigNumber): DepositWithBlock | undefined {
    return Object.values(this.depositHashes).find(({ depositId: _depositId }) => _depositId.eq(depositId));
  }

  /**
   * Find a SlowFillRequested event based on its deposit RelayData.
   * @param relayData RelayData field for the SlowFill request.
   * @returns The corresponding SlowFIllRequest event if found, otherwise undefined.
   */
  public getSlowFillRequest(relayData: RelayData): SlowFillRequestWithBlock | undefined {
    const messageHash = getMessageHash(relayData.message);
    const hash = getRelayEventKey({ ...relayData, messageHash, destinationChainId: this.chainId });
    return this.slowFillRequests[hash];
  }

  /**
   * Retrieves a list of slow fill requests for deposits from a specific origin chain ID.
   * @param originChainId The origin chain ID.
   * @returns A list of slow fill requests.
   */
  public getSlowFillRequestsForOriginChain(originChainId: number): SlowFillRequestWithBlock[] {
    return Object.values(this.slowFillRequests).filter(
      (e: SlowFillRequestWithBlock) => e.originChainId === originChainId
    );
  }

  /**
   * Retrieves speed up requests grouped by depositor and depositId.
   * @returns A mapping of depositor addresses to deposit ids with their corresponding speed up requests.
   */
  public getSpeedUps(): { [depositorAddress: string]: { [depositId: string]: SpeedUpWithBlock[] } } {
    return this.speedUps;
  }

  /**
   * Find a corresponding deposit for a given fill.
   * @param fill The fill to find a corresponding deposit for.
   * @returns The corresponding deposit if found, undefined otherwise.
   */
  public getDepositForFill(fill: Fill): DepositWithBlock | undefined {
    const deposit = this.depositHashes[getRelayEventKey(fill)];
    const match = validateFillForDeposit(fill, deposit);
    if (match.valid) {
      return deposit;
    }

    this.logger.debug({
      at: "SpokePoolClient::getDepositForFill",
      message: `Rejected fill for ${getNetworkName(fill.originChainId)} deposit ${fill.depositId.toString()}.`,
      reason: match.reason,
      deposit,
      fill,
    });

    return;
  }

  /**
   * Find a valid fill for a given deposit.
   * @param deposit A deposit event.
   * @returns A valid fill for the deposit, or undefined.
   */
  public getFillForDeposit(deposit: Deposit): FillWithBlock | undefined {
    const fills = this.depositHashesToFills[getRelayEventKey(deposit)];
    return fills?.find((fill) => validateFillForDeposit(fill, deposit));
  }

  /**
   * Find the unfilled amount for a given deposit. This is the full deposit amount minus the total filled amount.
   * @param deposit The deposit to find the unfilled amount for.
   * @param fillCount The number of fills that have been applied to this deposit.
   * @param invalidFills The invalid fills that have been applied to this deposit.
   * @returns The unfilled amount.
   */
  public getValidUnfilledAmountForDeposit(deposit: Deposit): {
    unfilledAmount: BigNumber;
    fillCount: number;
    invalidFills: Fill[];
  } {
    const { outputAmount } = deposit;
    const fillsForDeposit = this.depositHashesToFills[getRelayEventKey(deposit)];

    // If no fills then the full amount is remaining.
    if (fillsForDeposit === undefined || fillsForDeposit.length === 0) {
      return { unfilledAmount: outputAmount, fillCount: 0, invalidFills: [] };
    }

    const { validFills, invalidFills, unrepayableFills } = fillsForDeposit.reduce(
      (groupedFills: { validFills: Fill[]; invalidFills: Fill[]; unrepayableFills: Fill[] }, fill: Fill) => {
        if (validateFillForDeposit(fill, deposit).valid) {
          const repaymentChainId = getRepaymentChainId(fill, deposit);
          // In order to keep this function sync, we can't call verifyFillRepayment so we'll log any fills that
          // we'll have to overwrite repayment information for. This includes fills for lite chains where the
          // repayment address is invalid, and fills for non-lite chains where the repayment address is valid or
          // the repayment chain is invalid. We don't check that the origin chain is a valid EVM chain for
          // lite chain deposits yet because only EVM chains are supported on Across...for now. This means
          // this logic will have to be revisited when we add SVM to log properly.
          if (
            this.hubPoolClient &&
            !isSlowFill(fill) &&
            (!isValidEvmAddress(fill.relayer) ||
              forceDestinationRepayment(
                repaymentChainId,
                { ...deposit, quoteBlockNumber: this.hubPoolClient!.latestBlockSearched },
                this.hubPoolClient
              ))
          ) {
            groupedFills.unrepayableFills.push(fill);
          }
          // This fill is still valid and means that the deposit cannot be filled on-chain anymore, but it
          // also can be unrepayable which we should want to log.
          groupedFills.validFills.push(fill);
        } else {
          groupedFills.invalidFills.push(fill);
        }
        return groupedFills;
      },
      { validFills: [], invalidFills: [], unrepayableFills: [] }
    );

    // Log any invalid deposits with same deposit id but different params.
    const invalidFillsForDeposit = invalidFills.filter((x) => x.depositId.eq(deposit.depositId));
    if (invalidFillsForDeposit.length > 0) {
      this.logger.warn({
        at: "SpokePoolClient",
        chainId: this.chainId,
        message: "Invalid fills found matching deposit ID",
        deposit,
        invalidFills: Object.fromEntries(invalidFillsForDeposit.map((x) => [x.relayer, x])),
        notificationPath: "across-invalid-fills",
      });
    }
    const unrepayableFillsForDeposit = unrepayableFills.filter((x) => x.depositId.eq(deposit.depositId));
    if (unrepayableFillsForDeposit.length > 0) {
      this.logger.warn({
        at: "SpokePoolClient",
        chainId: this.chainId,
        message: "Unrepayable fills found where we need to switch repayment address and or chain",
        deposit,
        unrepayableFills: Object.fromEntries(unrepayableFillsForDeposit.map((x) => [x.relayer, x])),
        notificationPath: "across-unrepayable-fills",
      });
    }

    // If all fills are invalid we can consider this unfilled.
    if (validFills.length === 0) {
      return { unfilledAmount: outputAmount, fillCount: 0, invalidFills };
    }

    return {
      unfilledAmount: bnZero,
      fillCount: validFills.length,
      invalidFills,
    };
  }

  /**
   * Formulate a hash for a given deposit or fill
   * @param event The deposit or fill to formulate a hash for.
   * @returns The hash.
   * @note This hash is used to match deposits and fills together.
   * @note This hash takes the form of: `${depositId}-${originChainId}`.
   */
  public getDepositHash(event: { depositId: BigNumber; originChainId: number }): string {
    return `${event.depositId.toString()}-${event.originChainId}`;
  }

  /**
   * Finds the deposit id at a specific block number.
   * @param blockTag The block number to search for the deposit ID at.
   * @returns The deposit ID.
   */
  public _getDepositIdAtBlock(blockTag: number): Promise<BigNumber> {
    return getDepositIdAtBlock(this.spokePool as SpokePool, blockTag);
  }

  /**
   * @notice Return maximum of fill deadline buffer at start and end of block range. This is a contract
   * immutable state variable so we can't query other events to find its updates.
   * @dev V3 deposits have a fill deadline which can be set to a maximum of fillDeadlineBuffer + deposit.block.timestamp.
   * Therefore, we cannot evaluate a block range for expired deposits if the spoke pool client doesn't return us
   * deposits whose block.timestamp is within fillDeadlineBuffer of the end block time. As a conservative check,
   * we verify that the time between the end block timestamp and the first timestamp queried by the
   * spoke pool client is greater than the maximum of the fill deadline buffers at the start and end of the block
   * range. We assume the fill deadline buffer wasn't changed more than once within a bundle.
   * @param startBlock start block
   * @param endBlock end block
   * @returns maximum of fill deadline buffer at start and end block
   */
  public async getMaxFillDeadlineInRange(startBlock: number, endBlock: number): Promise<number> {
    const fillDeadlineBuffers: number[] = await Promise.all([
      this.spokePool.fillDeadlineBuffer({ blockTag: startBlock }),
      this.spokePool.fillDeadlineBuffer({ blockTag: endBlock }),
    ]);
    return Math.max(fillDeadlineBuffers[0], fillDeadlineBuffers[1]);
  }

  /**
   * Performs an update to refresh the state of this client. This will query the SpokePool contract for new events
   * and store them in memory. This method is the primary method for updating the state of this client.
   * @param eventsToQuery An optional list of events to query. If not provided, all events will be queried.
   * @returns A Promise that resolves to a SpokePoolUpdate object.
   */
  protected async _update(eventsToQuery: string[]): Promise<SpokePoolUpdate> {
    // Find the earliest known depositId. This assumes no deposits were placed in the deployment block.
    let firstDepositId = this.firstDepositIdForSpokePool;
    if (firstDepositId.eq(MAX_BIG_INT)) {
      firstDepositId = await this.spokePool.numberOfDeposits({ blockTag: this.deploymentBlock });
      firstDepositId = BigNumber.from(firstDepositId); // Cast input to a big number.
      if (!BigNumber.isBigNumber(firstDepositId) || firstDepositId.lt(bnZero)) {
        throw new Error(`SpokePoolClient::update: Invalid first deposit id (${firstDepositId})`);
      }
    }

    const searchConfig = await this.updateSearchConfig(this.spokePool.provider);
    if (isUpdateFailureReason(searchConfig)) {
      const reason = searchConfig;
      return { success: false, reason };
    }

    const eventSearchConfigs = eventsToQuery.map((eventName) => {
      if (!this.queryableEventNames.includes(eventName)) {
        throw new Error(`SpokePoolClient: Cannot query unrecognised SpokePool event name: ${eventName}`);
      }

      const _searchConfig = { ...searchConfig }; // shallow copy

      // By default, an event's query range is controlled by the `eventSearchConfig` passed in during instantiation.
      // However, certain events have special overriding requirements to their search ranges:
      // - EnabledDepositRoute: The full history is always required, so override the requested fromBlock.
      if (eventName === "EnabledDepositRoute" && !this.isUpdated) {
        _searchConfig.fromBlock = this.deploymentBlock;
      }

      return {
        filter: this._queryableEventNames()[eventName],
        searchConfig: _searchConfig,
      };
    });

    const { spokePool } = this;
    this.log("debug", `Updating SpokePool client for chain ${this.chainId}`, {
      eventsToQuery,
      searchConfig,
      spokePool: spokePool.address,
    });

    const timerStart = Date.now();
    const multicallFunctions = ["getCurrentTime", "numberOfDeposits"];
    const [multicallOutput, oldestTime, ...events] = await Promise.all([
      spokePool.callStatic.multicall(
        multicallFunctions.map((f) => spokePool.interface.encodeFunctionData(f)),
        { blockTag: searchConfig.toBlock }
      ),
      this.spokePool.getCurrentTime({ blockTag: Math.max(searchConfig.fromBlock, this.deploymentBlock) }),
      ...eventSearchConfigs.map((config) => paginatedEventQuery(this.spokePool, config.filter, config.searchConfig)),
    ]);
    this.log("debug", `Time to query new events from RPC for ${this.chainId}: ${Date.now() - timerStart} ms`);

    const [currentTime, _numberOfDeposits] = multicallFunctions.map(
      (fn, idx) => spokePool.interface.decodeFunctionResult(fn, multicallOutput[idx])[0]
    );
    const _latestDepositId = BigNumber.from(_numberOfDeposits).sub(bnOne);

    if (!BigNumber.isBigNumber(currentTime) || currentTime.lt(this.currentTime)) {
      const errMsg = BigNumber.isBigNumber(currentTime)
        ? `currentTime: ${currentTime} < ${toBN(this.currentTime)}`
        : `currentTime is not a BigNumber: ${JSON.stringify(currentTime)}`;
      throw new Error(`SpokePoolClient::update: ${errMsg}`);
    }

    // Sort all events to ensure they are stored in a consistent order.
    events.forEach((events: Log[]) => sortEventsAscendingInPlace(events));

    return {
      success: true,
      currentTime: currentTime.toNumber(), // uint32
      oldestTime: oldestTime.toNumber(),
      firstDepositId,
      latestDepositId: _latestDepositId.gt(bnZero) ? _latestDepositId : bnZero,
      searchEndBlock: searchConfig.toBlock,
      events,
    };
  }

  /**
   * A wrapper over the `_update` method that handles errors and logs. This method additionally calls into the
   * HubPoolClient to update the state of this client with data from the HubPool contract.
   * @param eventsToQuery An optional list of events to query. If not provided, all events will be queried.
   * @returns A Promise that resolves to a SpokePoolUpdate object.
   * @note This method is the primary method for updating the state of this client externally.
   * @see _update
   */
  public async update(eventsToQuery = this.queryableEventNames): Promise<void> {
    if (this.hubPoolClient !== null && !this.hubPoolClient.isUpdated) {
      throw new Error("HubPoolClient not updated");
    }

    const update = await this._update(eventsToQuery);
    if (!update.success) {
      return;
    }
    const { events: queryResults, currentTime, oldestTime, searchEndBlock } = update;

    if (eventsToQuery.includes("TokensBridged")) {
      for (const event of queryResults[eventsToQuery.indexOf("TokensBridged")]) {
        this.tokensBridged.push(spreadEventWithBlockNumber(event) as TokensBridged);
      }
    }

    // Performs the indexing of a deposit-like spoke pool event.
    const queryDepositEvents = async (eventName: string) => {
      const depositEvents = queryResults[eventsToQuery.indexOf(eventName)] ?? [];
      if (depositEvents.length > 0) {
        this.log(
          "debug",
          `Using ${depositEvents.length} newly queried ${eventName} deposit events for chain ${this.chainId}`,
          {
            earliestEvent: depositEvents[0].blockNumber,
          }
        );
      }

      // For each deposit, resolve its quoteTimestamp to a block number on the HubPool.
      // Don't bother filtering for uniqueness; the HubPoolClient handles this efficienctly.
      const quoteBlockNumbers = await this.getBlockNumbers(
        depositEvents.map(({ args }) => Number(args["quoteTimestamp"]))
      );
      for (const event of depositEvents) {
        const quoteBlockNumber = quoteBlockNumbers[Number(event.args["quoteTimestamp"])];

        // Derive and append the common properties that are not part of the onchain event.
        const deposit = {
          ...spreadEventWithBlockNumber(event),
          messageHash: getMessageHash(event.args.message),
          quoteBlockNumber,
          originChainId: this.chainId,
          // The following properties are placeholders to be updated immediately.
          fromLiteChain: true,
          toLiteChain: true,
        } as DepositWithBlock;

        deposit.fromLiteChain = this.isOriginLiteChain(deposit);
        deposit.toLiteChain = this.isDestinationLiteChain(deposit);

        if (isZeroAddress(deposit.outputToken)) {
          deposit.outputToken = this.getDestinationTokenForDeposit(deposit);
        }

        if (this.depositHashes[getRelayEventKey(deposit)] !== undefined) {
          assign(this.duplicateDepositHashes, [getRelayEventKey(deposit)], [deposit]);
          continue;
        }
        assign(this.depositHashes, [getRelayEventKey(deposit)], deposit);

        if (deposit.depositId.lt(this.earliestDepositIdQueried) && !isUnsafeDepositId(deposit.depositId)) {
          this.earliestDepositIdQueried = deposit.depositId;
        }
        if (deposit.depositId.gt(this.latestDepositIdQueried) && !isUnsafeDepositId(deposit.depositId)) {
          this.latestDepositIdQueried = deposit.depositId;
        }
      }
    };

<<<<<<< HEAD
    // Query "legacy" V3FundsDeposited events.
=======
>>>>>>> 2a10e145
    for (const event of ["V3FundsDeposited", "FundsDeposited"]) {
      if (eventsToQuery.includes(event)) {
        await queryDepositEvents(event);
      }
    }

    // Performs indexing of a "speed up deposit"-like event.
    const querySpeedUpDepositEvents = (eventName: string) => {
      const speedUpEvents = queryResults[eventsToQuery.indexOf(eventName)] ?? [];

      for (const event of speedUpEvents) {
        const speedUp = { ...spreadEventWithBlockNumber(event), originChainId: this.chainId } as SpeedUpWithBlock;
        assign(this.speedUps, [speedUp.depositor, speedUp.depositId.toString()], [speedUp]);

        // Find deposit hash matching this speed up event and update the deposit data associated with the hash,
        // if the hash+data exists.
        const deposit = this.getDeposit(speedUp.depositId);

        // We can assume all deposits in this lookback window are loaded in-memory already so if the depositHash
        // is not mapped to a deposit, then we can throw away the speedup as it can't be applied to anything.
        if (isDefined(deposit)) {
          const eventKey = getRelayEventKey(deposit);
          this.depositHashes[eventKey] = this.appendMaxSpeedUpSignatureToDeposit(deposit);
        }
      }
    };

    // Update deposits with speed up requests from depositor.
    ["RequestedSpeedUpV3Deposit", "RequestedSpeedUpDeposit"].forEach((event) => {
      if (eventsToQuery.includes(event)) {
        querySpeedUpDepositEvents(event);
      }
    });

    // Performs indexing of "requested slow fill"-like events.
    const queryRequestedSlowFillEvents = (eventName: string) => {
      const slowFillRequests = queryResults[eventsToQuery.indexOf(eventName)];
      for (const event of slowFillRequests) {
        const slowFillRequest = {
          ...spreadEventWithBlockNumber(event),
          destinationChainId: this.chainId,
        } as SlowFillRequestWithBlock;

        if (eventName === "RequestedV3SlowFill") {
          slowFillRequest.messageHash = getMessageHash(slowFillRequest.message);
        }

        const depositHash = getRelayEventKey({ ...slowFillRequest, destinationChainId: this.chainId });
        this.slowFillRequests[depositHash] ??= slowFillRequest;
      }
    };

    ["RequestedV3SlowFill", "RequestedSlowFill"].forEach((event) => {
      if (eventsToQuery.includes(event)) {
        queryRequestedSlowFillEvents(event);
      }
    });

    // Performs indexing of filled relay-like events.
    const queryFilledRelayEvents = (eventName: string) => {
      const fillEvents = queryResults[eventsToQuery.indexOf(eventName)] ?? [];

      if (fillEvents.length > 0) {
        this.log("debug", `Using ${fillEvents.length} newly queried ${eventName} events for chain ${this.chainId}`, {
          earliestEvent: fillEvents[0].blockNumber,
        });
      }

      // @note The type assertions here suppress errors that might arise due to incomplete types. For now, verify via
      // test that the types are complete. A broader change in strategy for safely unpacking events will be introduced.
      for (const event of fillEvents) {
        const fill = {
          ...spreadEventWithBlockNumber(event),
          messageHash: getMessageHash(event.args["message"]),
          destinationChainId: this.chainId,
        } as FillWithBlock;

        if (eventName === "FilledV3Relay") {
          fill.messageHash = getMessageHash(event.args.message);
<<<<<<< HEAD
          fill.relayExecutionInfo.updatedMessageHash = getMessageHash(fill.relayExecutionInfo.updatedMessage);
=======
          fill.relayExecutionInfo.updatedMessageHash = getMessageHash(event.args.relayExecutionInfo.updatedMessage);
>>>>>>> 2a10e145
        }

        assign(this.fills, [fill.originChainId], [fill]);
        assign(this.depositHashesToFills, [getRelayEventKey(fill)], [fill]);
      }
    };

    // Update observed fills with ingested event data.
    ["FilledV3Relay", "FilledRelay"].forEach((event) => {
      if (eventsToQuery.includes(event)) {
        queryFilledRelayEvents(event);
      }
    });

    if (eventsToQuery.includes("EnabledDepositRoute")) {
      const enableDepositsEvents = queryResults[eventsToQuery.indexOf("EnabledDepositRoute")];

      for (const event of enableDepositsEvents) {
        const enableDeposit = spreadEvent(event.args);
        assign(
          this.depositRoutes,
          [enableDeposit.originToken, enableDeposit.destinationChainId],
          enableDeposit.enabled
        );
      }
    }

    if (eventsToQuery.includes("RelayedRootBundle")) {
      const relayedRootBundleEvents = queryResults[eventsToQuery.indexOf("RelayedRootBundle")];
      for (const event of relayedRootBundleEvents) {
        this.rootBundleRelays.push(spreadEventWithBlockNumber(event) as RootBundleRelayWithBlock);
      }
    }

    if (eventsToQuery.includes("ExecutedRelayerRefundRoot")) {
      const refundEvents = queryResults[eventsToQuery.indexOf("ExecutedRelayerRefundRoot")];
      for (const event of refundEvents) {
        const executedRefund = spreadEventWithBlockNumber(event) as RelayerRefundExecutionWithBlock;
        executedRefund.l2TokenAddress = SpokePoolClient.getExecutedRefundLeafL2Token(
          executedRefund.chainId,
          executedRefund.l2TokenAddress
        );
        this.relayerRefundExecutions.push(executedRefund);
      }
    }

    // Next iteration should start off from where this one ended.
    this.currentTime = currentTime;
    if (this.oldestTime === 0) this.oldestTime = oldestTime; // Set oldest time only after the first update.
    this.firstDepositIdForSpokePool = update.firstDepositId;
    this.latestBlockSearched = searchEndBlock;
    this.lastDepositIdForSpokePool = update.latestDepositId;
    this.firstBlockToSearch = searchEndBlock + 1;
    this.eventSearchConfig.toBlock = undefined; // Caller can re-set on subsequent updates if necessary
    this.isUpdated = true;
    this.log("debug", `SpokePool client for chain ${this.chainId} updated!`, {
      nextFirstBlockToSearch: this.firstBlockToSearch,
    });
  }

  /**
   * Retrieves the l2TokenAddress for a given executed refund leaf.
   * @param chainId The chain ID of the executed refund leaf.
   * @param eventL2Token The l2TokenAddress of the executed refund leaf.
   * @returns The l2TokenAddress of the executed refund leaf.
   */
  public static getExecutedRefundLeafL2Token(chainId: number, eventL2Token: string): string {
    // If execution of WETH refund leaf occurred on an OVM spoke pool, then we'll convert its l2Token from the native
    // token address to the wrapped token address. This is because the OVM_SpokePool modifies the l2TokenAddress prop
    // in _bridgeTokensToHubPool before emitting the ExecutedRelayerRefundLeaf event.
    // Here is the contract code referenced:
    // - https://github.com/across-protocol/contracts/blob/954528a4620863d1c868e54a370fd8556d5ed05c/contracts/Ovm_SpokePool.sol#L142
    if (
      (chainId === 10 || chainId === 8453) &&
      eventL2Token.toLowerCase() === "0xdeaddeaddeaddeaddeaddeaddeaddeaddead0000"
    ) {
      return "0x4200000000000000000000000000000000000006";
    } else if (chainId === 288 && eventL2Token.toLowerCase() === "0x4200000000000000000000000000000000000006") {
      return "0xDeadDeAddeAddEAddeadDEaDDEAdDeaDDeAD0000";
    } else {
      return eventL2Token;
    }
  }

  /**
   * Resolve a given timestamp to a block number on the HubPool chain via the HubPoolClient.
   * @param timestamp A single timestamp to be resolved via the HubPoolClient.
   * @returns The block number on the HubPool chain corresponding to the supplied timestamp.
   */
  protected getBlockNumber(timestamp: number): Promise<number> {
    return this.hubPoolClient?.getBlockNumber(timestamp) ?? Promise.resolve(MAX_BIG_INT.toNumber());
  }

  /**
   * For an array of timestamps, resolve each timestamp to a block number on the HubPool chain via the HubPoolClient.
   * @param timestamps Array of timestamps to be resolved to a block number via the HubPoolClient.
   * @returns A mapping of quoteTimestamp -> HubPool block number.
   */
  protected getBlockNumbers(timestamps: number[]): Promise<{ [quoteTimestamp: number]: number }> {
    return (
      this.hubPoolClient?.getBlockNumbers(timestamps) ??
      Promise.resolve(Object.fromEntries(timestamps.map((timestamp) => [timestamp, MAX_BIG_INT.toNumber()])))
    );
  }

  /**
   * Retrieves the destination token for a given deposit.
   * @param deposit The deposit to retrieve the destination token for.
   * @returns The destination token.
   */
  protected getDestinationTokenForDeposit(deposit: DepositWithBlock): string {
    // If there is no rate model client return address(0).
    if (!this.hubPoolClient) {
      return ZERO_ADDRESS;
    }

    return this.hubPoolClient.getL2TokenForDeposit(deposit);
  }

  /**
   * Performs a log for a specific level, message and data.
   * @param level The log level.
   * @param message The log message.
   * @param data Optional data to log.
   */
  protected log(level: DefaultLogLevels, message: string, data?: AnyObject) {
    this.logger[level]({ at: "SpokePoolClient", chainId: this.chainId, message, ...data });
  }

  /**
   * Retrieves the current time from the SpokePool contract.
   * @returns The current time, which will be 0 if there has been no update() yet.
   */
  public getCurrentTime(): number {
    return this.currentTime;
  }

  /**
   * Retrieves the oldest time searched on the SpokePool contract.
   * @returns The oldest time searched, which will be 0 if there has been no update() yet.
   */
  public getOldestTime(): number {
    return this.oldestTime;
  }

  async findDeposit(depositId: BigNumber, destinationChainId: number): Promise<DepositWithBlock> {
    // Binary search for event search bounds. This way we can get the blocks before and after the deposit with
    // deposit ID = fill.depositId and use those blocks to optimize the search for that deposit.
    // Stop searches after a maximum # of searches to limit number of eth_call requests. Make an
    // eth_getLogs call on the remaining block range (i.e. the [low, high] remaining from the binary
    // search) to find the target deposit ID.
    //
    // @dev Limiting between 5-10 searches empirically performs best when there are ~300,000 deposits
    // for a spoke pool and we're looking for a deposit <5 days older than HEAD.
    const searchBounds = await getBlockRangeForDepositId(
      depositId,
      this.deploymentBlock,
      this.latestBlockSearched,
      7,
      this
    );

    const tStart = Date.now();
    // Check both V3FundsDeposited and FundsDeposited events to look for a specified depositId.
    const [fromBlock, toBlock] = [searchBounds.low, searchBounds.high];
    const { maxBlockLookBack } = this.eventSearchConfig;
    const query = (
      await Promise.all([
        paginatedEventQuery(
          this.spokePool,
          this.spokePool.filters.V3FundsDeposited(null, null, null, null, null, depositId),
          { fromBlock, toBlock, maxBlockLookBack }
        ),
        paginatedEventQuery(
          this.spokePool,
          this.spokePool.filters.FundsDeposited(null, null, null, null, null, depositId),
          { fromBlock, toBlock, maxBlockLookBack }
        ),
      ])
    ).flat();
    const tStop = Date.now();

    const event = query.find(({ args }) => args["depositId"].eq(depositId));
    if (event === undefined) {
      const srcChain = getNetworkName(this.chainId);
      const dstChain = getNetworkName(destinationChainId);
      throw new Error(
        `Could not find deposit ${depositId.toString()} for ${dstChain} fill` +
          ` between ${srcChain} blocks [${searchBounds.low}, ${searchBounds.high}]`
      );
    }

    const deposit = {
      ...spreadEventWithBlockNumber(event),
      originChainId: this.chainId,
      quoteBlockNumber: await this.getBlockNumber(Number(event.args["quoteTimestamp"])),
      fromLiteChain: true, // To be updated immediately afterwards.
      toLiteChain: true, // To be updated immediately afterwards.
    } as DepositWithBlock;

    if (isZeroAddress(deposit.outputToken)) {
      deposit.outputToken = this.getDestinationTokenForDeposit(deposit);
    }
    deposit.fromLiteChain = this.isOriginLiteChain(deposit);
    deposit.toLiteChain = this.isDestinationLiteChain(deposit);

    this.logger.debug({
      at: "SpokePoolClient#findDeposit",
      message: "Located V3 deposit outside of SpokePoolClient's search range",
      deposit,
      elapsedMs: tStop - tStart,
    });

    return deposit;
  }

  /**
   * Determines whether a deposit originates from a lite chain.
   * @param deposit The deposit to evaluate.
   * @returns True if the deposit originates from a lite chain, false otherwise. If the hub pool client is not defined,
   *          this method will return false.
   */
  protected isOriginLiteChain(deposit: DepositWithBlock): boolean {
    return this.configStoreClient?.isChainLiteChainAtTimestamp(deposit.originChainId, deposit.quoteTimestamp) ?? false;
  }

  /**
   * Determines whether the deposit destination chain is a lite chain.
   * @param deposit The deposit to evaluate.
   * @returns True if the deposit is destined to a lite chain, false otherwise. If the hub pool client is not defined,
   *          this method will return false.
   */
  protected isDestinationLiteChain(deposit: DepositWithBlock): boolean {
    return (
      this.configStoreClient?.isChainLiteChainAtTimestamp(deposit.destinationChainId, deposit.quoteTimestamp) ?? false
    );
  }

  public async getTimestampForBlock(blockTag: number): Promise<number> {
    const block = await this.spokePool.provider.getBlock(blockTag);
    return Number(block.timestamp);
  }

  /**
   * Find the amount filled for a deposit at a particular block.
   * @param relayData Deposit information that is used to complete a fill.
   * @param blockTag Block tag (numeric or "latest") to query at.
   * @returns The amount filled for the specified deposit at the requested block (or latest).
   */
  public relayFillStatus(
    relayData: RelayData,
    blockTag?: number | "latest",
    destinationChainId?: number
  ): Promise<FillStatus> {
    return relayFillStatus(this.spokePool, relayData, blockTag, destinationChainId);
  }
}<|MERGE_RESOLUTION|>--- conflicted
+++ resolved
@@ -669,10 +669,6 @@
       }
     };
 
-<<<<<<< HEAD
-    // Query "legacy" V3FundsDeposited events.
-=======
->>>>>>> 2a10e145
     for (const event of ["V3FundsDeposited", "FundsDeposited"]) {
       if (eventsToQuery.includes(event)) {
         await queryDepositEvents(event);
@@ -752,11 +748,7 @@
 
         if (eventName === "FilledV3Relay") {
           fill.messageHash = getMessageHash(event.args.message);
-<<<<<<< HEAD
-          fill.relayExecutionInfo.updatedMessageHash = getMessageHash(fill.relayExecutionInfo.updatedMessage);
-=======
           fill.relayExecutionInfo.updatedMessageHash = getMessageHash(event.args.relayExecutionInfo.updatedMessage);
->>>>>>> 2a10e145
         }
 
         assign(this.fills, [fill.originChainId], [fill]);
