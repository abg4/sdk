--- conflicted
+++ resolved
@@ -10,11 +10,7 @@
   MAX_BIG_INT,
   MakeOptional,
   assign,
-<<<<<<< HEAD
-  getFillAmount,
-=======
   getFillOutputAmount,
->>>>>>> 0abed2ab
   getTotalFilledAmount,
   isDefined,
   isV2Deposit,
@@ -410,11 +406,7 @@
 
     const lastFill = fillsOrderedByTotalFilledAmount[0];
     return {
-<<<<<<< HEAD
-      unfilledAmount: getFillAmount(lastFill).sub(getTotalFilledAmount(lastFill)),
-=======
       unfilledAmount: getFillOutputAmount(lastFill).sub(getTotalFilledAmount(lastFill)),
->>>>>>> 0abed2ab
       fillCount: validFills.length,
       invalidFills,
     };
