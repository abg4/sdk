--- conflicted
+++ resolved
@@ -5,16 +5,10 @@
   EventSearchConfig,
   DefaultLogLevels,
   MakeOptional,
-<<<<<<< HEAD
-  AnyObject,
-  MAX_BIG_INT,
-  forEachAsync,
-=======
   mapAsync,
   AnyObject,
   MAX_BIG_INT,
   stringifyJSONWithNumericString,
->>>>>>> 5f5d2dbd
 } from "../utils";
 import { toBN } from "../utils/common";
 import { validateFillForDeposit, filledSameDeposit } from "../utils/FlowUtils";
@@ -717,15 +711,9 @@
           earliestEvent: depositEvents[0].blockNumber,
         });
       }
-<<<<<<< HEAD
-      await forEachAsync(Array.from(depositEvents.entries()), async ([index, event]) => {
-        // Append the realizedLpFeePct.
-        const partialDeposit = spreadEventWithBlockNumber(event) as DepositWithBlock;
-=======
 
       for (const [index, event] of Array.from(depositEvents.entries())) {
         const rawDeposit = spreadEventWithBlockNumber(event) as DepositWithBlock;
->>>>>>> 5f5d2dbd
 
         // Derive and append the destination token, LP fee, quote block number and block timestamp from the event.
         // @dev Deposit events may _also_ include early deposits, in which case we did not retrieve a block.
@@ -734,12 +722,7 @@
           realizedLpFeePct: dataForQuoteTime[index].realizedLpFeePct,
           destinationToken: this.getDestinationTokenForDeposit(rawDeposit),
           quoteBlockNumber: dataForQuoteTime[index].quoteBlock,
-<<<<<<< HEAD
-          // TODO: Cache this result:
-          blockTimestamp: (await this.getBlockData(partialDeposit.blockNumber)).timestamp,
-=======
           blockTimestamp: blocks[event.blockNumber]?.timestamp ?? (await event.getBlock()).timestamp,
->>>>>>> 5f5d2dbd
         };
 
         assign(this.depositHashes, [this.getDepositHash(deposit)], deposit);
@@ -779,21 +762,12 @@
           earliestEvent: fillEvents[0].blockNumber,
         });
       }
-<<<<<<< HEAD
-      await forEachAsync(fillEvents, async (event) => {
-        const fillData = spreadEventWithBlockNumber(event);
-        const fill = {
-          ...fillData,
-          blockTimestamp: (await this.getBlockData(fillData.blockNumber)).timestamp,
-        } as FillWithBlock;
-=======
       for (const event of fillEvents) {
         const rawFill = spreadEventWithBlockNumber(event) as FillWithBlock;
         const fill: FillWithBlock = {
           ...rawFill,
           blockTimestamp: blocks[event.blockNumber].timestamp,
         };
->>>>>>> 5f5d2dbd
         assign(this.fills, [fill.originChainId], [fill]);
         assign(this.depositHashesToFills, [this.getDepositHash(fill)], [fill]);
       });
@@ -810,19 +784,6 @@
           earliestEvent: refundRequests[0].blockNumber,
         });
       }
-<<<<<<< HEAD
-
-      await forEachAsync(refundRequests, async (event) => {
-        const refundRequestData = spreadEventWithBlockNumber(event);
-        const refundRequest = {
-          ...refundRequestData,
-          // repaymentChainId is not part of the on-chain event, so add it here.
-          repaymentChainId: this.chainId,
-          blockTimestamp: (await this.getBlockData(refundRequestData.blockNumber)).timestamp,
-        };
-        this.refundRequests.push(refundRequest as RefundRequestWithBlock);
-      });
-=======
       for (const event of refundRequests) {
         const rawRefundRequest = spreadEventWithBlockNumber(event) as RefundRequestWithBlock;
         const refundRequest: RefundRequestWithBlock = {
@@ -832,7 +793,6 @@
         };
         this.refundRequests.push(refundRequest);
       }
->>>>>>> 5f5d2dbd
     }
 
     if (eventsToQuery.includes("EnabledDepositRoute")) {
