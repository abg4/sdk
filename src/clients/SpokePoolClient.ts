--- conflicted
+++ resolved
@@ -7,6 +7,7 @@
   bnZero,
   bnUint32Max,
   DefaultLogLevels,
+  DepositSearchResult,
   EventSearchConfig,
   MAX_BIG_INT,
   MakeOptional,
@@ -900,25 +901,7 @@
     return currentTime.toNumber();
   }
 
-<<<<<<< HEAD
   async findDeposit(depositId: BigNumber): Promise<DepositSearchResult> {
-    // Binary search for event search bounds. This way we can get the blocks before and after the deposit with
-    // deposit ID = fill.depositId and use those blocks to optimize the search for that deposit.
-    // Stop searches after a maximum # of searches to limit number of eth_call requests. Make an
-    // eth_getLogs call on the remaining block range (i.e. the [low, high] remaining from the binary
-    // search) to find the target deposit ID.
-    //
-    // @dev Limiting between 5-10 searches empirically performs best when there are ~300,000 deposits
-    // for a spoke pool and we're looking for a deposit <5 days older than HEAD.
-    const { low: fromBlock, high: toBlock } = await getBlockRangeForDepositId(
-      depositId,
-      this.deploymentBlock,
-      this.latestBlockSearched,
-      7,
-      this
-    );
-=======
-  async findDeposit(depositId: BigNumber, destinationChainId: number): Promise<DepositWithBlock> {
     const upperBound = this.latestBlockSearched || undefined; // Don't permit block 0 as the high block.
     const fromBlock = await findDepositBlock(this.spokePool, depositId, this.deploymentBlock, upperBound);
     if (!fromBlock) {
@@ -927,7 +910,6 @@
         `Unable to find ${chain} depositId ${depositId} within blocks [${this.deploymentBlock}, ${upperBound}]`
       );
     }
->>>>>>> 67afdb9c
 
     const toBlock = fromBlock;
     const tStart = Date.now();
@@ -952,19 +934,11 @@
     const event = query.find(({ args }) => args["depositId"].eq(depositId));
     if (event === undefined) {
       const srcChain = getNetworkName(this.chainId);
-<<<<<<< HEAD
       return {
         found: false,
         code: InvalidFill.DepositIdNotFound,
         reason: `${srcChain} depositId ${depositId} not found between blocks [${fromBlock}, ${toBlock}].`,
       };
-=======
-      const dstChain = getNetworkName(destinationChainId);
-      throw new Error(
-        `Could not find deposit ${depositId.toString()} for ${dstChain} fill` +
-          ` between ${srcChain} blocks [${fromBlock}, ${toBlock}]`
-      );
->>>>>>> 67afdb9c
     }
 
     const deposit = {
