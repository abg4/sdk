import assert from "assert";
import { BigNumber, Contract, Event, EventFilter, ethers, providers } from "ethers";
import { groupBy } from "lodash";
import winston from "winston";
import {
  AnyObject,
  bnZero,
  DefaultLogLevels,
  EventSearchConfig,
  MAX_BIG_INT,
  MakeOptional,
  assign,
  getFillAmount,
  getTotalFilledAmount,
  isDefined,
  isV2Deposit,
  isV2SpeedUp,
  mapAsync,
  toBN,
} from "../utils";
import {
  paginatedEventQuery,
  sortEventsAscending,
  sortEventsAscendingInPlace,
  spreadEvent,
  spreadEventWithBlockNumber,
} from "../utils/EventUtils";
import { filledSameDeposit, validateFillForDeposit } from "../utils/FlowUtils";

import { ZERO_ADDRESS } from "../constants";
import {
  Deposit,
  DepositWithBlock,
  Fill,
  FillWithBlock,
  FundsDepositedEvent,
  RealizedLpFee,
  RelayerRefundExecutionWithBlock,
  RootBundleRelayWithBlock,
  SpeedUp,
  TokensBridged,
<<<<<<< HEAD
  TokensBridgedStringified,
  v2DepositWithBlock,
  v2SpeedUp,
=======
>>>>>>> 19674d5f
} from "../interfaces";
import { SpokePool } from "../typechain";
import { getNetworkName } from "../utils/NetworkUtils";
import { getBlockRangeForDepositId, getDepositIdAtBlock } from "../utils/SpokeUtils";
import { BaseAbstractClient } from "./BaseAbstractClient";
import { HubPoolClient } from "./HubPoolClient";

type Block = providers.Block;

type _SpokePoolUpdate = {
  success: boolean;
  currentTime: number;
  firstDepositId: number;
  latestDepositId: number;
  events: Event[][];
  // Blocks are only used if the UBA is active and events need to be ordered by blockTimestamp
  blocks?: { [blockNumber: number]: Block };
  searchEndBlock: number;
};
export type SpokePoolUpdate = { success: false } | _SpokePoolUpdate;

/**
 * SpokePoolClient is a client for the SpokePool contract. It is responsible for querying the SpokePool contract
 * for events and storing them in memory. It also provides some convenience methods for querying the stored events.
 */
export class SpokePoolClient extends BaseAbstractClient {
  protected currentTime = 0;
  protected depositHashes: { [depositHash: string]: DepositWithBlock } = {};
  protected depositHashesToFills: { [depositHash: string]: FillWithBlock[] } = {};
  protected speedUps: { [depositorAddress: string]: { [depositId: number]: SpeedUp[] } } = {};
  protected depositRoutes: { [originToken: string]: { [DestinationChainId: number]: boolean } } = {};
  protected tokensBridged: TokensBridged[] = [];
  protected rootBundleRelays: RootBundleRelayWithBlock[] = [];
  protected relayerRefundExecutions: RelayerRefundExecutionWithBlock[] = [];
  protected earlyDeposits: FundsDepositedEvent[] = [];
  protected queryableEventNames: string[] = [];
  public earliestDepositIdQueried = Number.MAX_SAFE_INTEGER;
  public latestDepositIdQueried = 0;
  public firstDepositIdForSpokePool = Number.MAX_SAFE_INTEGER;
  public lastDepositIdForSpokePool = Number.MAX_SAFE_INTEGER;
  public fills: { [OriginChainId: number]: FillWithBlock[] } = {};

  /**
   * Creates a new SpokePoolClient.
   * @param logger A logger instance.
   * @param spokePool The SpokePool contract instance that this client will query.
   * @param hubPoolClient An optional HubPoolClient instance. This is used to fetch spoke data that is not stored on the SpokePool contract but is stored on the HubPool contract.
   * @param chainId The chain ID of the chain that this client is querying.
   * @param deploymentBlock The block number that the SpokePool contract was deployed at.
   * @param eventSearchConfig An optional EventSearchConfig object that controls how far back in history the client will search for events. If not provided, the client will only search for events from the deployment block.
   */
  constructor(
    readonly logger: winston.Logger,
    readonly spokePool: Contract,
    // Can be excluded. This disables some deposit validation.
    readonly hubPoolClient: HubPoolClient | null,
    readonly chainId: number,
    public deploymentBlock: number,
    readonly eventSearchConfig: MakeOptional<EventSearchConfig, "toBlock"> = { fromBlock: 0, maxBlockLookBack: 0 }
  ) {
    super();
    this.firstBlockToSearch = eventSearchConfig.fromBlock;
    this.latestBlockSearched = 0;
    this.queryableEventNames = Object.keys(this._queryableEventNames());
  }

  public _queryableEventNames(): { [eventName: string]: EventFilter } {
    return {
      FundsDeposited: this.spokePool.filters.FundsDeposited(),
      RequestedSpeedUpDeposit: this.spokePool.filters.RequestedSpeedUpDeposit(),
      FilledRelay: this.spokePool.filters.FilledRelay(),
      EnabledDepositRoute: this.spokePool.filters.EnabledDepositRoute(),
      TokensBridged: this.spokePool.filters.TokensBridged(),
      RelayedRootBundle: this.spokePool.filters.RelayedRootBundle(),
      ExecutedRelayerRefundRoot: this.spokePool.filters.ExecutedRelayerRefundRoot(),
    };
  }

  /**
   * Retrieves a list of deposits from the SpokePool contract destined for the given destination chain ID.
   * @param destinationChainId The destination chain ID.
   * @returns A list of deposits.
   */
  public getDepositsForDestinationChain(destinationChainId: number): DepositWithBlock[] {
    return Object.values(this.depositHashes).filter((deposit) => deposit.destinationChainId === destinationChainId);
  }

  /**
   * Retrieves a list of deposits from the SpokePool contract that are associated with this spoke pool.
   * @returns A list of deposits.
   * @note This method returns all deposits, regardless of destination chain ID in sorted order.
   */
  public getDeposits(filter?: { fromBlock: number; toBlock: number }): DepositWithBlock[] {
    let deposits = Object.values(this.depositHashes);
    if (isDefined(filter)) {
      const { fromBlock, toBlock } = filter;
      deposits = deposits.filter(({ blockNumber }) => blockNumber >= fromBlock && toBlock >= blockNumber);
    }

    return sortEventsAscendingInPlace(deposits);
  }

  /**
   * Retrieves a list of the tokens that have been bridged.
   * @returns A list of tokens.
   */
  public getTokensBridged(): TokensBridged[] {
    return this.tokensBridged;
  }

  /**
   * Retrieves a mapping of tokens and their associated destination chain IDs that can be bridged.
   * @returns A mapping of tokens and their associated destination chain IDs in a nested mapping.
   */
  public getDepositRoutes(): { [originToken: string]: { [DestinationChainId: number]: boolean } } {
    return this.depositRoutes;
  }

  /**
   * Determines whether a deposit route is enabled for the given origin token and destination chain ID.
   * @param originToken The origin token address.
   * @param destinationChainId The destination chain ID.
   * @returns True if the deposit route is enabled, false otherwise.
   */
  public isDepositRouteEnabled(originToken: string, destinationChainId: number): boolean {
    return this.depositRoutes[originToken]?.[destinationChainId] ?? false;
  }

  /**
   * Retrieves a list of all the available origin tokens that can be bridged.
   * @returns A list of origin tokens.
   */
  public getAllOriginTokens(): string[] {
    return Object.keys(this.depositRoutes);
  }

  /**
   * Retrieves a list of fills from the SpokePool contract.
   * @returns A list of fills.
   */
  public getFills(): FillWithBlock[] {
    return sortEventsAscendingInPlace(Object.values(this.fills).flat());
  }

  /**
   * Retrieves a list of fills from a specific origin chain ID.
   * @param originChainId The origin chain ID.
   * @returns A list of fills.
   */
  public getFillsForOriginChain(originChainId: number): FillWithBlock[] {
    return this.fills[originChainId] || [];
  }

  /**
   * Retrieves a list of fills from a specific relayer address.
   * @param relayer The relayer address.
   * @returns A list of fills.
   */
  public getFillsForRelayer(relayer: string): FillWithBlock[] {
    return this.getFills().filter((fill) => fill.relayer === relayer);
  }

  /**
   * Retrieves a list of fills from a given block range.
   * @param startingBlock The starting block number.
   * @param endingBlock The ending block number.
   * @returns A list of fills.
   */
  public getFillsWithBlockInRange(startingBlock: number, endingBlock: number): FillWithBlock[] {
    return this.getFills().filter((fill) => fill.blockNumber >= startingBlock && fill.blockNumber <= endingBlock);
  }

  /**
   * Retrieves a list of root bundle relays from the SpokePool contract.
   * @returns A list of root bundle relays.
   */
  public getRootBundleRelays(): RootBundleRelayWithBlock[] {
    return this.rootBundleRelays;
  }

  /**
   * Retrieves the ID of the latest root bundle.
   * @returns The ID of the latest root bundle. This will be 0 if no root bundles have been relayed.
   */
  public getLatestRootBundleId(): number {
    return this.rootBundleRelays.length > 0
      ? this.rootBundleRelays[this.rootBundleRelays.length - 1]?.rootBundleId + 1
      : 0;
  }

  /**
   * Retrieves a list of relayer refund executions from the SpokePool contract.
   * @returns A list of relayer refund executions.
   */
  public getRelayerRefundExecutions(): RelayerRefundExecutionWithBlock[] {
    return this.relayerRefundExecutions;
  }

  /**
   * Retrieves a mapping of token addresses to relayer addresses to the amount of refunds that have been executed.
   * @returns A mapping of token addresses to relayer addresses to the amount of refunds that have been executed.
   */
  public getExecutedRefunds(relayerRefundRoot: string): {
    [tokenAddress: string]: {
      [relayer: string]: BigNumber;
    };
  } {
    const bundle = this.getRootBundleRelays().find((bundle) => bundle.relayerRefundRoot === relayerRefundRoot);
    if (bundle === undefined) {
      return {};
    }

    const executedRefundLeaves = this.getRelayerRefundExecutions().filter(
      (leaf) => leaf.rootBundleId === bundle.rootBundleId
    );
    const executedRefunds: { [tokenAddress: string]: { [relayer: string]: BigNumber } } = {};
    for (const refundLeaf of executedRefundLeaves) {
      const tokenAddress = refundLeaf.l2TokenAddress;
      if (executedRefunds[tokenAddress] === undefined) {
        executedRefunds[tokenAddress] = {};
      }
      const executedTokenRefunds = executedRefunds[tokenAddress];

      for (let i = 0; i < refundLeaf.refundAddresses.length; i++) {
        const relayer = refundLeaf.refundAddresses[i];
        const refundAmount = refundLeaf.refundAmounts[i];
        if (executedTokenRefunds[relayer] === undefined) {
          executedTokenRefunds[relayer] = ethers.constants.Zero;
        }
        executedTokenRefunds[relayer] = executedTokenRefunds[relayer].add(refundAmount);
      }
    }
    return executedRefunds;
  }

  /**
   * Appends a speed up signature to a specific deposit.
   * @param deposit The deposit to append the speed up signature to.
   * @returns A new deposit instance with the speed up signature appended to the deposit.
   */
  public appendMaxSpeedUpSignatureToDeposit(deposit: DepositWithBlock): DepositWithBlock {
    const { depositId, depositor } = deposit;

    if (isV2Deposit(deposit)) {
      const v2SpeedUps = this.speedUps[depositor]?.[depositId]?.filter(isV2SpeedUp);
      const maxSpeedUp = v2SpeedUps?.reduce(
        (prev, current) => (prev.newRelayerFeePct.gt(current.newRelayerFeePct) ? prev : current),
        { newRelayerFeePct: deposit.relayerFeePct } as v2SpeedUp
      );

      // We assume that the depositor authorises SpeedUps in isolation of each other, which keeps the relayer
      // logic simple: find the SpeedUp with the highest relayerFeePct, and use all of its fields
      if (!maxSpeedUp || maxSpeedUp.newRelayerFeePct.lte(deposit.relayerFeePct)) {
        return deposit;
      }

      // Return deposit with updated params from the speedup with the highest updated relayer fee pct.
      const updatedDeposit: v2DepositWithBlock = {
        ...deposit,
        speedUpSignature: maxSpeedUp.depositorSignature,
        newRelayerFeePct: maxSpeedUp.newRelayerFeePct,
        updatedRecipient: maxSpeedUp.updatedRecipient,
        updatedMessage: maxSpeedUp.updatedMessage,
      };

      return updatedDeposit;
    }
    assert(false); // v3 is coming.
  }

  /**
   * Find a deposit based on its deposit ID.
   * @notice If evaluating a fill, be sure to verify it against the resulting deposit.
   * @param depositId The unique ID of the deposit being queried.
   * @returns The corresponding deposit if found, undefined otherwise.
   */
  public getDeposit(depositId: number): DepositWithBlock | undefined {
    const depositHash = this.getDepositHash({ depositId, originChainId: this.chainId });
    return this.depositHashes[depositHash];
  }

  /**
   * Find a corresponding deposit for a given fill.
   * @param fill The fill to find a corresponding deposit for.
   * @returns The corresponding deposit if found, undefined otherwise.
   */
  public getDepositForFill(fill: Fill, fillFieldsToIgnore: string[] = []): DepositWithBlock | undefined {
    const depositWithMatchingDepositId = this.depositHashes[this.getDepositHash(fill)];
    return validateFillForDeposit(fill, depositWithMatchingDepositId, fillFieldsToIgnore)
      ? depositWithMatchingDepositId
      : undefined;
  }

  /**
   * @dev TODO This function is a bit of a hack for now and its dangerous to leave public because it allows the caller to
   * manipulate internal data that was set at update() time. This is a workaround the current structure where UBAClient
   * is dependent on SpokePoolClient, but one of the SpokePoolClient's internal data structures, `deposits` is dependent
   * on the UBA client state being updated in order to have set correct realizedLpFeePcts. This function is currently
   * designed to be called by the UBA client for each deposit that is loaded and have it reset the realizedLpFeePct
   * equal to the depositBalancingFee plus the LP fee.
   */
  public updateDepositRealizedLpFeePct(event: Deposit, realizedLpFeePct: BigNumber): void {
    this.depositHashes[this.getDepositHash(event)] = {
      ...this.depositHashes[this.getDepositHash(event)],
      realizedLpFeePct,
    };
  }

  /**
   * Find the unfilled amount for a given deposit. This is the full deposit amount minus the total filled amount.
   * @param deposit The deposit to find the unfilled amount for.
   * @param fillCount The number of fills that have been applied to this deposit.
   * @param invalidFills The invalid fills that have been applied to this deposit.
   * @returns The unfilled amount.
   */
  public getValidUnfilledAmountForDeposit(deposit: Deposit): {
    unfilledAmount: BigNumber;
    fillCount: number;
    invalidFills: Fill[];
  } {
    const fillsForDeposit = this.depositHashesToFills[this.getDepositHash(deposit)];
    // If no fills then the full amount is remaining.
    if (fillsForDeposit === undefined || fillsForDeposit.length === 0) {
      return { unfilledAmount: toBN(deposit.amount), fillCount: 0, invalidFills: [] };
    }

    const { validFills, invalidFills } = fillsForDeposit.reduce(
      (groupedFills: { validFills: Fill[]; invalidFills: Fill[] }, fill: Fill) => {
        if (validateFillForDeposit(fill, deposit)) {
          groupedFills.validFills.push(fill);
        } else {
          groupedFills.invalidFills.push(fill);
        }
        return groupedFills;
      },
      { validFills: [], invalidFills: [] }
    );

    // Log any invalid deposits with same deposit id but different params.
    const invalidFillsForDeposit = invalidFills.filter((x) => x.depositId === deposit.depositId);
    if (invalidFillsForDeposit.length > 0) {
      this.logger.warn({
        at: "SpokePoolClient",
        chainId: this.chainId,
        message: "Invalid fills found matching deposit ID",
        deposit,
        invalidFills: Object.fromEntries(invalidFillsForDeposit.map((x) => [x.relayer, x])),
      });
    }

    // If all fills are invalid we can consider this unfilled.
    if (validFills.length === 0) {
      return { unfilledAmount: toBN(deposit.amount), fillCount: 0, invalidFills };
    }

    // Order fills by totalFilledAmount and then return the first fill's full deposit amount minus total filled amount.
    const fillsOrderedByTotalFilledAmount = validFills.sort((fillA, fillB) => {
      const totalFilledA = getTotalFilledAmount(fillA);
      const totalFilledB = getTotalFilledAmount(fillB);

      return totalFilledB.gt(totalFilledA) ? 1 : totalFilledB.lt(totalFilledA) ? -1 : 0;
    });

    const lastFill = fillsOrderedByTotalFilledAmount[0];
    return {
      unfilledAmount: getFillAmount(lastFill).sub(getTotalFilledAmount(lastFill)),
      fillCount: validFills.length,
      invalidFills,
    };
  }

  /**
   * Formulate a hash for a given deposit or fill
   * @param event The deposit or fill to formulate a hash for.
   * @returns The hash.
   * @note This hash is used to match deposits and fills together.
   * @note This hash takes the form of: `${depositId}-${originChainId}`.
   */
  public getDepositHash(event: { depositId: number; originChainId: number }): string {
    return `${event.depositId}-${event.originChainId}`;
  }

  /**
   * Find the block range that contains the deposit ID. This is a binary search that searches for the block range
   * that contains the deposit ID.
   * @param targetDepositId The target deposit ID to search for.
   * @param initLow The initial lower bound of the block range to search.
   * @param initHigh The initial upper bound of the block range to search.
   * @param maxSearches The maximum number of searches to perform. This is used to prevent infinite loops.
   * @returns The block range that contains the deposit ID.
   * @note  // We want to find the block range that satisfies these conditions:
   *        // - the low block has deposit count <= targetDepositId
   *        // - the high block has a deposit count > targetDepositId.
   *        // This way the caller can search for a FundsDeposited event between [low, high] that will always
   *        // contain the event emitted when deposit ID was incremented to targetDepositId + 1. This is the same transaction
   *        // where the deposit with deposit ID = targetDepositId was created.
   */
  public _getBlockRangeForDepositId(
    targetDepositId: number,
    initLow: number,
    initHigh: number,
    maxSearches: number
  ): Promise<{
    low: number;
    high: number;
  }> {
    return getBlockRangeForDepositId(targetDepositId, initLow, initHigh, maxSearches, this);
  }

  /**
   * Finds the deposit id at a specific block number.
   * @param blockTag The block number to search for the deposit ID at.
   * @returns The deposit ID.
   */
  public _getDepositIdAtBlock(blockTag: number): Promise<number> {
    return getDepositIdAtBlock(this.spokePool as SpokePool, blockTag);
  }

  /**
   * Queries the SpokePool contract for a list of historical fills that match the given fill and deposit.
   * @param fill The fill to match.
   * @param deposit The deposit to match.
   * @param toBlock The block number to search up to.
   * @returns A list of fills that match the given fill and deposit.
   */
  public async queryHistoricalMatchingFills(fill: Fill, deposit: Deposit, toBlock: number): Promise<FillWithBlock[]> {
    const searchConfig = {
      fromBlock: this.deploymentBlock,
      toBlock,
      maxBlockLookBack: this.eventSearchConfig.maxBlockLookBack,
    };
    return (await this.queryFillsInBlockRange(fill, searchConfig)).filter((_fill) =>
      validateFillForDeposit(_fill, deposit)
    );
  }

  /**
   * Queries the SpokePool contract for a list of fills that match the given fill.
   * @param fill The fill to match.
   * @param searchConfig The search configuration.
   * @returns A Promise that resolves to a list of fills that match the given fill.
   */
  public async queryFillsInBlockRange(matchingFill: Fill, searchConfig: EventSearchConfig): Promise<FillWithBlock[]> {
    // Filtering on the fill's depositor address, the only indexed deposit field in the FilledRelay event,
    // should speed up this search a bit.
    // TODO: Once depositId is indexed in FilledRelay event, filter on that as well.
    const query = await paginatedEventQuery(
      this.spokePool,
      this.spokePool.filters.FilledRelay(
        undefined, // amount
        undefined, // totalFilledAmount
        undefined, // fillAmount
        undefined, // repaymentChainId
        matchingFill.originChainId, // originChainId
        undefined, // destinationChainId
        undefined, // relayerFeePct
        undefined, // realizedLpFeePct
        matchingFill.depositId, // depositId
        undefined, // destinationToken
        undefined, // relayer
        matchingFill.depositor, // depositor
        undefined, // recipient
        undefined, // message
        undefined // updatableRelayData
      ),
      searchConfig
    );
    const fills = query.map((event) => spreadEventWithBlockNumber(event) as FillWithBlock);
    return sortEventsAscending(fills.filter((_fill) => filledSameDeposit(_fill, matchingFill)));
  }

  /**
   * Performs an update to refresh the state of this client. This will query the SpokePool contract for new events
   * and store them in memory. This method is the primary method for updating the state of this client.
   * @param eventsToQuery An optional list of events to query. If not provided, all events will be queried.
   * @returns A Promise that resolves to a SpokePoolUpdate object.
   */
  protected async _update(eventsToQuery: string[]): Promise<SpokePoolUpdate> {
    // Find the earliest known depositId. This assumes no deposits were placed in the deployment block.
    let firstDepositId: number = this.firstDepositIdForSpokePool;
    if (firstDepositId === Number.MAX_SAFE_INTEGER) {
      firstDepositId = await this.spokePool.numberOfDeposits({ blockTag: this.deploymentBlock });
      if (isNaN(firstDepositId) || firstDepositId < 0) {
        throw new Error(`SpokePoolClient::update: Invalid first deposit id (${firstDepositId})`);
      }
    }

    const searchConfig = {
      fromBlock: this.firstBlockToSearch,
      toBlock: this.eventSearchConfig.toBlock || (await this.spokePool.provider.getBlockNumber()),
      maxBlockLookBack: this.eventSearchConfig.maxBlockLookBack,
    };
    if (searchConfig.fromBlock > searchConfig.toBlock) {
      this.log("warn", "Invalid update() searchConfig.", { searchConfig });
      return { success: false };
    }

    const eventSearchConfigs = eventsToQuery.map((eventName) => {
      if (!this.queryableEventNames.includes(eventName)) {
        throw new Error(`SpokePoolClient: Cannot query unrecognised SpokePool event name: ${eventName}`);
      }

      const _searchConfig = { ...searchConfig }; // shallow copy

      // By default, an event's query range is controlled by the `eventSearchConfig` passed in during instantiation.
      // However, certain events have special overriding requirements to their search ranges:
      // - EnabledDepositRoute: The full history is always required, so override the requested fromBlock.
      if (eventName === "EnabledDepositRoute" && !this.isUpdated) {
        _searchConfig.fromBlock = this.deploymentBlock;
      }

      return {
        filter: this._queryableEventNames()[eventName],
        searchConfig: _searchConfig,
      };
    });

    this.log("debug", `Updating SpokePool client for chain ${this.chainId}`, {
      eventsToQuery,
      searchConfig,
      spokePool: this.spokePool.address,
    });

    const timerStart = Date.now();
    const [numberOfDeposits, currentTime, ...events] = await Promise.all([
      this.spokePool.numberOfDeposits({ blockTag: searchConfig.toBlock }),
      this.spokePool.getCurrentTime({ blockTag: searchConfig.toBlock }),
      ...eventSearchConfigs.map((config) => paginatedEventQuery(this.spokePool, config.filter, config.searchConfig)),
    ]);
    this.log("debug", `Time to query new events from RPC for ${this.chainId}: ${Date.now() - timerStart} ms`);

    if (!BigNumber.isBigNumber(currentTime) || currentTime.lt(this.currentTime)) {
      const errMsg = BigNumber.isBigNumber(currentTime)
        ? `currentTime: ${currentTime} < ${toBN(this.currentTime)}`
        : `currentTime is not a BigNumber: ${JSON.stringify(currentTime)}`;
      throw new Error(`SpokePoolClient::update: ${errMsg}`);
    }

    // Sort all events to ensure they are stored in a consistent order.
    events.forEach((events: Event[]) => sortEventsAscendingInPlace(events));

    // Load block timestamps if the UBA is active so that the UBAClient can order events using blockTimestamp.
    // Otherwise skip these extra RPC calls.
    let blocks: { [blockNumber: number]: Block } | undefined = undefined;
    const isUBAActivated = isDefined(this.hubPoolClient?.configStoreClient.getUBAActivationBlock());
    if (isUBAActivated) {
      // Collate the relevant set of block numbers and filter for uniqueness, then query each corresponding block.
      const blockNumbers = Array.from(
        new Set(
          ["FundsDeposited", "FilledRelay"]
            .filter((eventName) => eventsToQuery.includes(eventName))
            .map((eventName) => {
              const idx = eventsToQuery.indexOf(eventName);
              // tsc needs type hints on this map...
              return (events[idx] as Event[]).map(({ blockNumber }) => blockNumber);
            })
            .flat()
        )
      );
      blocks = Object.fromEntries(
        await mapAsync(blockNumbers, async (blockNumber) => {
          const block = await this.spokePool.provider.getBlock(blockNumber);
          return [blockNumber, block];
        })
      );
    }

    return {
      success: true,
      currentTime: currentTime.toNumber(), // uint32
      firstDepositId,
      latestDepositId: Math.max(numberOfDeposits - 1, 0),
      searchEndBlock: searchConfig.toBlock,
      events,
      blocks,
    };
  }

  _isEarlyDeposit(depositEvent: FundsDepositedEvent, currentTime: number): boolean {
    return depositEvent.args.quoteTimestamp > currentTime;
  }

  /**
   * A wrapper over the `_update` method that handles errors and logs. This method additionally calls into the
   * HubPoolClient to update the state of this client with data from the HubPool contract.
   * @param eventsToQuery An optional list of events to query. If not provided, all events will be queried.
   * @returns A Promise that resolves to a SpokePoolUpdate object.
   * @note This method is the primary method for updating the state of this client externally.
   * @see _update
   */
  public async update(eventsToQuery = this.queryableEventNames): Promise<void> {
    if (this.hubPoolClient !== null && !this.hubPoolClient.isUpdated) {
      throw new Error("HubPoolClient not updated");
    }

    const update = await this._update(eventsToQuery);
    if (!update.success) {
      // This failure only occurs if the RPC searchConfig is miscomputed, and has only been seen in the hardhat test
      // environment. Normal failures will throw instead. This is therefore an unfortunate workaround until we can
      // understand why we see this in test. @todo: Resolve.
      return;
    }
    const { events: queryResults, blocks, currentTime, searchEndBlock } = update;

    if (eventsToQuery.includes("TokensBridged")) {
      for (const event of queryResults[eventsToQuery.indexOf("TokensBridged")]) {
        this.tokensBridged.push(spreadEventWithBlockNumber(event) as TokensBridged);
      }
    }

    // For each depositEvent, compute the realizedLpFeePct. Note this means that we are only finding this value on the
    // new deposits that were found in the searchConfig (new from the previous run). This is important as this operation
    // is heavy as there is a fair bit of block number lookups that need to happen. Note this call REQUIRES that the
    // hubPoolClient is updated on the first before this call as this needed the the L1 token mapping to each L2 token.
    if (eventsToQuery.includes("FundsDeposited")) {
      // Filter out any early v2 deposits (quoteTimestamp > HubPoolClient.currentTime). Early deposits are no longer a
      // critical risk in v3, so don't worry about filtering those. This will reduce complexity in several places.
      const { earlyDeposits = [], v2DepositEvents = [] } = groupBy(
        [
          ...this.earlyDeposits,
          ...((queryResults[eventsToQuery.indexOf("FundsDeposited")] ?? []) as FundsDepositedEvent[]),
        ],
        (depositEvent) => (this._isEarlyDeposit(depositEvent, currentTime) ? "earlyDeposits" : "v2DepositEvents")
      );
      if (earlyDeposits.length > 0) {
        this.logger.debug({
          at: "SpokePoolClient#update",
          message: `Deferring ${earlyDeposits.length} early v2 deposit events.`,
          currentTime,
          deposits: earlyDeposits.map(({ args, transactionHash }) => ({ depositId: args.depositId, transactionHash })),
        });
      }
      this.earlyDeposits = earlyDeposits;

      const depositEvents = [
        ...v2DepositEvents,
        // ...v3DepositEvents, @todo
      ];
      if (depositEvents.length > 0) {
        this.log("debug", `Using ${depositEvents.length} newly queried deposit events for chain ${this.chainId}`, {
          earliestEvent: depositEvents[0].blockNumber,
        });
      }

      const dataForQuoteTime = await this.batchComputeRealizedLpFeePct(depositEvents);
      for (const [index, event] of Array.from(depositEvents.entries())) {
        const rawDeposit = spreadEventWithBlockNumber(event) as DepositWithBlock;

        // Derive and append the destination token, LP fee, quote block number and block timestamp from the event.
        // @dev Deposit events may _also_ include early deposits, in which case we did not retrieve a block.
        const deposit: DepositWithBlock = {
          ...rawDeposit,
          realizedLpFeePct: dataForQuoteTime[index].realizedLpFeePct,
          destinationToken: this.getDestinationTokenForDeposit(rawDeposit),
          quoteBlockNumber: dataForQuoteTime[index].quoteBlock,
          blockTimestamp: 0,
        };
        // Override the default blockTimestamp of 0 only if the UBA is active and we have pre-queried block times
        // for each event.
        if (isDefined(blocks)) {
          deposit.blockTimestamp = blocks[event.blockNumber]?.timestamp ?? (await event.getBlock()).timestamp;
        }

        assign(this.depositHashes, [this.getDepositHash(deposit)], deposit);

        if (deposit.depositId < this.earliestDepositIdQueried) {
          this.earliestDepositIdQueried = deposit.depositId;
        }
        if (deposit.depositId > this.latestDepositIdQueried) {
          this.latestDepositIdQueried = deposit.depositId;
        }
      }
    }

    // TODO: When validating fills with deposits for the purposes of UBA flows, do we need to consider
    // speed ups as well? For example, do we need to also consider that the speed up is before the fill
    // timestamp to be applied for the fill? My brain hurts.
    // Update deposits with speed up requests from depositor.
    if (eventsToQuery.includes("RequestedSpeedUpDeposit")) {
      const speedUpEvents = queryResults[eventsToQuery.indexOf("RequestedSpeedUpDeposit")];

      for (const event of speedUpEvents) {
        const speedUp: SpeedUp = { ...spreadEvent(event.args), originChainId: this.chainId };
        assign(this.speedUps, [speedUp.depositor, speedUp.depositId], [speedUp]);

        // Find deposit hash matching this speed up event and update the deposit data associated with the hash,
        // if the hash+data exists.
        const depositHash = this.getDepositHash(speedUp);

        // We can assume all deposits in this lookback window are loaded in-memory already so if the depositHash
        // is not mapped to a deposit, then we can throw away the speedup as it can't be applied to anything.
        const depositDataAssociatedWithSpeedUp = this.depositHashes[depositHash];
        if (isDefined(depositDataAssociatedWithSpeedUp)) {
          this.depositHashes[depositHash] = this.appendMaxSpeedUpSignatureToDeposit(depositDataAssociatedWithSpeedUp);
        }
      }
    }

    if (eventsToQuery.includes("FilledRelay")) {
      const fillEvents = queryResults[eventsToQuery.indexOf("FilledRelay")];

      if (fillEvents.length > 0) {
        this.log("debug", `Using ${fillEvents.length} newly queried fill events for chain ${this.chainId}`, {
          earliestEvent: fillEvents[0].blockNumber,
        });
      }
      for (const event of fillEvents) {
        const rawFill = spreadEventWithBlockNumber(event) as FillWithBlock;
        const fill: FillWithBlock = {
          ...rawFill,
          blockTimestamp: 0,
        };
        // Override the default blockTimestamp of 0 only if the UBA is active and we have pre-queried block times
        // for each event.
        if (isDefined(blocks)) {
          fill.blockTimestamp = blocks[event.blockNumber].timestamp;
        }
        assign(this.fills, [fill.originChainId], [fill]);
        assign(this.depositHashesToFills, [this.getDepositHash(fill)], [fill]);
      }
    }

    if (eventsToQuery.includes("EnabledDepositRoute")) {
      const enableDepositsEvents = queryResults[eventsToQuery.indexOf("EnabledDepositRoute")];

      for (const event of enableDepositsEvents) {
        const enableDeposit = spreadEvent(event.args);
        assign(
          this.depositRoutes,
          [enableDeposit.originToken, enableDeposit.destinationChainId],
          enableDeposit.enabled
        );
      }
    }

    if (eventsToQuery.includes("RelayedRootBundle")) {
      const relayedRootBundleEvents = queryResults[eventsToQuery.indexOf("RelayedRootBundle")];
      for (const event of relayedRootBundleEvents) {
        this.rootBundleRelays.push(spreadEventWithBlockNumber(event) as RootBundleRelayWithBlock);
      }
    }

    if (eventsToQuery.includes("ExecutedRelayerRefundRoot")) {
      const executedRelayerRefundRootEvents = queryResults[eventsToQuery.indexOf("ExecutedRelayerRefundRoot")];
      for (const event of executedRelayerRefundRootEvents) {
        const executedRefund = spreadEventWithBlockNumber(event) as RelayerRefundExecutionWithBlock;
        executedRefund.l2TokenAddress = SpokePoolClient.getExecutedRefundLeafL2Token(
          executedRefund.chainId,
          executedRefund.l2TokenAddress
        );
        this.relayerRefundExecutions.push(executedRefund);
      }
    }

    // Next iteration should start off from where this one ended.
    this.currentTime = currentTime;
    this.firstDepositIdForSpokePool = update.firstDepositId;
    this.latestBlockSearched = searchEndBlock;
    this.lastDepositIdForSpokePool = update.latestDepositId;
    this.firstBlockToSearch = searchEndBlock + 1;
    this.eventSearchConfig.toBlock = undefined; // Caller can re-set on subsequent updates if necessary
    this.isUpdated = true;
    this.log("debug", `SpokePool client for chain ${this.chainId} updated!`, {
      nextFirstBlockToSearch: this.firstBlockToSearch,
    });
  }

  /**
   * Retrieves the l2TokenAddress for a given executed refund leaf.
   * @param chainId The chain ID of the executed refund leaf.
   * @param eventL2Token The l2TokenAddress of the executed refund leaf.
   * @returns The l2TokenAddress of the executed refund leaf.
   */
  public static getExecutedRefundLeafL2Token(chainId: number, eventL2Token: string): string {
    // If execution of WETH refund leaf occurred on an OVM spoke pool, then we'll convert its l2Token from the native
    // token address to the wrapped token address. This is because the OVM_SpokePool modifies the l2TokenAddress prop
    // in _bridgeTokensToHubPool before emitting the ExecutedRelayerRefundLeaf event.
    // Here is the contract code referenced:
    // - https://github.com/across-protocol/contracts-v2/blob/954528a4620863d1c868e54a370fd8556d5ed05c/contracts/Ovm_SpokePool.sol#L142
    if (
      (chainId === 10 || chainId === 8453) &&
      eventL2Token.toLowerCase() === "0xdeaddeaddeaddeaddeaddeaddeaddeaddead0000"
    ) {
      return "0x4200000000000000000000000000000000000006";
    } else if (chainId === 288 && eventL2Token.toLowerCase() === "0x4200000000000000000000000000000000000006") {
      return "0xDeadDeAddeAddEAddeadDEaDDEAdDeaDDeAD0000";
    } else {
      return eventL2Token;
    }
  }

  /**
   * Computes the realized LP fee percentage for a given deposit.
   * @param depositEvent The deposit event to compute the realized LP fee percentage for.
   * @returns The realized LP fee percentage.
   */
  protected async computeRealizedLpFeePct(depositEvent: FundsDepositedEvent): Promise<RealizedLpFee> {
    const [lpFee] = await this.batchComputeRealizedLpFeePct([depositEvent]);
    return lpFee;
  }

  /**
   * Computes the realized LP fee percentage for a batch of deposits.
   * @dev Computing in batch opens up for efficiencies, e.g. in quoteTimestamp -> blockNumber resolution.
   * @param depositEvents The array of deposit events to compute the realized LP fee percentage for.
   * @returns The array of realized LP fee percentages and associated HubPool block numbers.
   */
  protected async batchComputeRealizedLpFeePct(depositEvents: FundsDepositedEvent[]): Promise<RealizedLpFee[]> {
    // If no hub pool client, we're using this for testing. Set quote block very high so that if it's ever
    // used to look up a configuration for a block, it will always match with the latest configuration.
    if (this.hubPoolClient === null) {
      const realizedLpFeePct = bnZero;
      const quoteBlock = MAX_BIG_INT.toNumber();
      return depositEvents.map(() => {
        return { realizedLpFeePct, quoteBlock };
      });
    }

    const deposits = depositEvents.map(({ args, blockNumber }) => {
      return {
        amount: args.amount,
        originChainId: Number(args.originChainId),
        destinationChainId: Number(args.destinationChainId),
        originToken: args.originToken,
        quoteTimestamp: args.quoteTimestamp,
        blockNumber: blockNumber,
      };
    });

    return deposits.length > 0 ? await this.hubPoolClient.batchComputeRealizedLpFeePct(deposits) : [];
  }

  /**
   * Retrieves the destination token for a given deposit.
   * @param deposit The deposit to retrieve the destination token for.
   * @returns The destination token.
   */
  protected getDestinationTokenForDeposit(deposit: DepositWithBlock): string {
    // If there is no rate model client return address(0).
    if (!this.hubPoolClient) {
      return ZERO_ADDRESS;
    }

    return this.hubPoolClient.getL2TokenForDeposit(deposit);
  }

  /**
   * Performs a log for a specific level, message and data.
   * @param level The log level.
   * @param message The log message.
   * @param data Optional data to log.
   */
  protected log(level: DefaultLogLevels, message: string, data?: AnyObject) {
    this.logger[level]({ at: "SpokePoolClient", chainId: this.chainId, message, ...data });
  }

  /**
   * Retrieves the current time from the SpokePool contract.
   * @returns The current time.
   */
  public getCurrentTime(): number {
    return this.currentTime;
  }

  /**
   * Finds a deposit for a given deposit ID, destination chain ID and depositor address. This method will search for
   * the deposit in the SpokePool contract and return it if found. If the deposit is not found, this method will
   * perform a binary search to find the block range that contains the deposit ID and then perform an eth_getLogs
   * call to find the deposit.
   * @param depositId The deposit ID to find.
   * @param destinationChainId The destination chain ID to find.
   * @param depositor The depositor address to find.
   * @returns The deposit if found.
   * @note This method is used to find deposits that are outside of the search range of this client.
   */
  async findDeposit(depositId: number, destinationChainId: number, depositor: string): Promise<DepositWithBlock> {
    // Binary search for block. This way we can get the blocks before and after the deposit with
    // deposit ID = fill.depositId and use those blocks to optimize the search for that deposit.
    // Stop searches after a maximum # of searches to limit number of eth_call requests. Make an
    // eth_getLogs call on the remaining block range (i.e. the [low, high] remaining from the binary
    // search) to find the target deposit ID.
    //
    // @dev Limiting between 5-10 searches empirically performs best when there are ~300,000 deposits
    // for a spoke pool and we're looking for a deposit <5 days older than HEAD.
    const searchBounds = await this._getBlockRangeForDepositId(
      depositId,
      this.deploymentBlock,
      this.latestBlockSearched,
      7
    );

    const tStart = Date.now();
    const query = await paginatedEventQuery(
      this.spokePool,
      this.spokePool.filters.FundsDeposited(
        null,
        null,
        destinationChainId,
        null,
        depositId,
        null,
        null,
        null,
        depositor,
        null
      ),
      {
        fromBlock: searchBounds.low,
        toBlock: searchBounds.high,
        maxBlockLookBack: this.eventSearchConfig.maxBlockLookBack,
      }
    );
    const tStop = Date.now();

    const event = (query as FundsDepositedEvent[]).find((deposit) => deposit.args.depositId === depositId);
    if (event === undefined) {
      const srcChain = getNetworkName(this.chainId);
      const dstChain = getNetworkName(destinationChainId);
      throw new Error(
        `Could not find deposit ${depositId} for ${dstChain} fill` +
          ` between ${srcChain} blocks [${searchBounds.low}, ${searchBounds.high}]`
      );
    }
    const partialDeposit = spreadEventWithBlockNumber(event) as DepositWithBlock;
    const { realizedLpFeePct, quoteBlock: quoteBlockNumber } = (await this.batchComputeRealizedLpFeePct([event]))[0]; // Append the realizedLpFeePct.

    // Append destination token and realized lp fee to deposit.
    const deposit: DepositWithBlock = {
      ...partialDeposit,
      realizedLpFeePct,
      destinationToken: this.getDestinationTokenForDeposit(partialDeposit),
      quoteBlockNumber,
    };

    this.logger.debug({
      at: "SpokePoolClient#findDeposit",
      message: "Located deposit outside of SpokePoolClient's search range",
      deposit,
      elapsedMs: tStop - tStart,
    });

    return deposit;
  }
}<|MERGE_RESOLUTION|>--- conflicted
+++ resolved
@@ -39,12 +39,8 @@
   RootBundleRelayWithBlock,
   SpeedUp,
   TokensBridged,
-<<<<<<< HEAD
-  TokensBridgedStringified,
   v2DepositWithBlock,
   v2SpeedUp,
-=======
->>>>>>> 19674d5f
 } from "../interfaces";
 import { SpokePool } from "../typechain";
 import { getNetworkName } from "../utils/NetworkUtils";
