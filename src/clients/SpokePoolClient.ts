import { Contract, EventFilter } from "ethers";
import winston from "winston";
import {
  AnyObject,
  BigNumber,
  bnZero,
  DefaultLogLevels,
  EventSearchConfig,
  MAX_BIG_INT,
  MakeOptional,
  assign,
  getRelayDataHash,
  isDefined,
  toBN,
  bnOne,
  isUnsafeDepositId,
<<<<<<< HEAD
  isZeroAddress,
=======
>>>>>>> 26460929
} from "../utils";
import {
  paginatedEventQuery,
  sortEventsAscendingInPlace,
  spreadEvent,
  spreadEventWithBlockNumber,
} from "../utils/EventUtils";
import { validateFillForDeposit } from "../utils/FlowUtils";
import { ZERO_ADDRESS } from "../constants";
import {
  Deposit,
  DepositWithBlock,
  Fill,
  FillStatus,
  FillWithBlock,
  Log,
  RelayData,
  RelayerRefundExecutionWithBlock,
  RootBundleRelayWithBlock,
  SlowFillRequestWithBlock,
  SpeedUpWithBlock,
  TokensBridged,
} from "../interfaces";
import { SpokePool } from "../typechain";
import { getNetworkName } from "../utils/NetworkUtils";
import { getBlockRangeForDepositId, getDepositIdAtBlock, relayFillStatus } from "../utils/SpokeUtils";
import { BaseAbstractClient, isUpdateFailureReason, UpdateFailureReason } from "./BaseAbstractClient";
import { HubPoolClient } from "./HubPoolClient";
import { AcrossConfigStoreClient } from "./AcrossConfigStoreClient";

type SpokePoolUpdateSuccess = {
  success: true;
  currentTime: number;
  oldestTime: number;
  firstDepositId: BigNumber;
  latestDepositId: BigNumber;
  events: Log[][];
  searchEndBlock: number;
};
type SpokePoolUpdateFailure = {
  success: false;
  reason: UpdateFailureReason;
};
export type SpokePoolUpdate = SpokePoolUpdateSuccess | SpokePoolUpdateFailure;

/**
 * SpokePoolClient is a client for the SpokePool contract. It is responsible for querying the SpokePool contract
 * for events and storing them in memory. It also provides some convenience methods for querying the stored events.
 */
export class SpokePoolClient extends BaseAbstractClient {
  protected currentTime = 0;
  protected oldestTime = 0;
  protected depositHashes: { [depositHash: string]: DepositWithBlock } = {};
  protected depositHashesToFills: { [depositHash: string]: FillWithBlock[] } = {};
  protected speedUps: { [depositorAddress: string]: { [depositId: string]: SpeedUpWithBlock[] } } = {};
  protected slowFillRequests: { [relayDataHash: string]: SlowFillRequestWithBlock } = {};
  protected depositRoutes: { [originToken: string]: { [DestinationChainId: number]: boolean } } = {};
  protected tokensBridged: TokensBridged[] = [];
  protected rootBundleRelays: RootBundleRelayWithBlock[] = [];
  protected relayerRefundExecutions: RelayerRefundExecutionWithBlock[] = [];
  protected queryableEventNames: string[] = [];
  protected configStoreClient: AcrossConfigStoreClient | undefined;
  public earliestDepositIdQueried = MAX_BIG_INT;
  public latestDepositIdQueried = bnZero;
  public firstDepositIdForSpokePool = MAX_BIG_INT;
  public lastDepositIdForSpokePool = MAX_BIG_INT;
  public fills: { [OriginChainId: number]: FillWithBlock[] } = {};

  /**
   * Creates a new SpokePoolClient.
   * @param logger A logger instance.
   * @param spokePool The SpokePool contract instance that this client will query.
   * @param hubPoolClient An optional HubPoolClient instance. This is used to fetch spoke data that is not stored on the SpokePool contract but is stored on the HubPool contract.
   * @param chainId The chain ID of the chain that this client is querying.
   * @param deploymentBlock The block number that the SpokePool contract was deployed at.
   * @param eventSearchConfig An optional EventSearchConfig object that controls how far back in history the client will search for events. If not provided, the client will only search for events from the deployment block.
   */
  constructor(
    readonly logger: winston.Logger,
    readonly spokePool: Contract,
    // Can be excluded. This disables some deposit validation.
    readonly hubPoolClient: HubPoolClient | null,
    readonly chainId: number,
    public deploymentBlock: number,
    eventSearchConfig: MakeOptional<EventSearchConfig, "toBlock"> = { fromBlock: 0, maxBlockLookBack: 0 }
  ) {
    super(eventSearchConfig);
    this.firstBlockToSearch = eventSearchConfig.fromBlock;
    this.latestBlockSearched = 0;
    this.queryableEventNames = Object.keys(this._queryableEventNames());
    this.configStoreClient = hubPoolClient?.configStoreClient;
  }

  public _queryableEventNames(): { [eventName: string]: EventFilter } {
    const knownEventNames = [
      "EnabledDepositRoute",
      "TokensBridged",
      "RelayedRootBundle",
      "ExecutedRelayerRefundRoot",
      "V3FundsDeposited",
      "RequestedSpeedUpV3Deposit",
      "RequestedV3SlowFill",
      "FilledV3Relay",

      // Upgrade-only events
      "FundsDeposited",
      "RequestedSpeedUpDeposit",
      "RequestedSlowFill",
      "FilledRelay",
    ];
    return Object.fromEntries(
      this.spokePool.interface.fragments
        .filter(({ name, type }) => type === "event" && knownEventNames.includes(name))
        .map(({ name }) => [name, this.spokePool.filters[name]()])
    );
  }

  /**
   * Retrieves a list of deposits from the SpokePool contract destined for the given destination chain ID.
   * @param destinationChainId The destination chain ID.
   * @returns A list of deposits.
   */
  public getDepositsForDestinationChain(destinationChainId: number): DepositWithBlock[] {
    return Object.values(this.depositHashes).filter((deposit) => deposit.destinationChainId === destinationChainId);
  }

  /**
   * Retrieves a list of deposits from the SpokePool contract that are associated with this spoke pool.
   * @returns A list of deposits.
   * @note This method returns all deposits, regardless of destination chain ID in sorted order.
   */
  public getDeposits(filter?: { fromBlock: number; toBlock: number }): DepositWithBlock[] {
    let deposits = Object.values(this.depositHashes);
    if (isDefined(filter)) {
      const { fromBlock, toBlock } = filter;
      deposits = deposits.filter(({ blockNumber }) => blockNumber >= fromBlock && toBlock >= blockNumber);
    }

    return sortEventsAscendingInPlace(deposits);
  }

  /**
   * Retrieves a list of the tokens that have been bridged.
   * @returns A list of tokens.
   */
  public getTokensBridged(): TokensBridged[] {
    return this.tokensBridged;
  }

  /**
   * Retrieves a mapping of tokens and their associated destination chain IDs that can be bridged.
   * @returns A mapping of tokens and their associated destination chain IDs in a nested mapping.
   */
  public getDepositRoutes(): { [originToken: string]: { [DestinationChainId: number]: boolean } } {
    return this.depositRoutes;
  }

  /**
   * Retrieves a list of fills from the SpokePool contract.
   * @returns A list of fills.
   */
  public getFills(): FillWithBlock[] {
    return sortEventsAscendingInPlace(Object.values(this.fills).flat());
  }

  /**
   * Retrieves a list of fills from a specific origin chain ID.
   * @param originChainId The origin chain ID.
   * @returns A list of fills.
   */
  public getFillsForOriginChain(originChainId: number): FillWithBlock[] {
    return this.fills[originChainId] || [];
  }

  /**
   * Retrieves a list of fills from a specific relayer address.
   * @param relayer The relayer address.
   * @returns A list of fills.
   */
  public getFillsForRelayer(relayer: string): FillWithBlock[] {
    return this.getFills().filter((fill) => fill.relayer === relayer);
  }

  /**
   * Retrieves a list of fills from a given block range.
   * @param startingBlock The starting block number.
   * @param endingBlock The ending block number.
   * @returns A list of fills.
   */
  public getFillsWithBlockInRange(startingBlock: number, endingBlock: number): FillWithBlock[] {
    return this.getFills().filter((fill) => fill.blockNumber >= startingBlock && fill.blockNumber <= endingBlock);
  }

  /**
   * Retrieves a list of root bundle relays from the SpokePool contract.
   * @returns A list of root bundle relays.
   */
  public getRootBundleRelays(): RootBundleRelayWithBlock[] {
    return this.rootBundleRelays;
  }

  /**
   * Retrieves the ID of the latest root bundle.
   * @returns The ID of the latest root bundle. This will be 0 if no root bundles have been relayed.
   */
  public getLatestRootBundleId(): number {
    return this.rootBundleRelays.length > 0
      ? this.rootBundleRelays[this.rootBundleRelays.length - 1]?.rootBundleId + 1
      : 0;
  }

  /**
   * Retrieves a list of relayer refund executions from the SpokePool contract.
   * @returns A list of relayer refund executions.
   */
  public getRelayerRefundExecutions(): RelayerRefundExecutionWithBlock[] {
    return this.relayerRefundExecutions;
  }

  /**
   * Appends a speed up signature to a specific deposit.
   * @param deposit The deposit to append the speed up signature to.
   * @returns A new deposit instance with the speed up signature appended to the deposit.
   */
  public appendMaxSpeedUpSignatureToDeposit(deposit: DepositWithBlock): DepositWithBlock {
    const { depositId, depositor } = deposit;
    const speedups = this.speedUps[depositor]?.[depositId.toString()];
    if (!isDefined(speedups) || speedups.length === 0) {
      return deposit;
    }

    const maxSpeedUp = speedups.reduce((prev, current) =>
      prev.updatedOutputAmount.lt(current.updatedOutputAmount) ? prev : current
    );

    // We assume that the depositor authorises SpeedUps in isolation of each other, which keeps the relayer
    // logic simple: find the SpeedUp with the lowest updatedOutputAmount, and use all of its fields.
    if (maxSpeedUp.updatedOutputAmount.gte(deposit.outputAmount)) {
      return deposit;
    }

    // Return deposit with updated params from the speedup with the lowest updated output amount.
    const updatedDeposit = {
      ...deposit,
      speedUpSignature: maxSpeedUp.depositorSignature,
      updatedOutputAmount: maxSpeedUp.updatedOutputAmount,
      updatedRecipient: maxSpeedUp.updatedRecipient,
      updatedMessage: maxSpeedUp.updatedMessage,
    };

    return updatedDeposit;
  }

  /**
   * Find a deposit based on its deposit ID.
   * @notice If evaluating a fill, be sure to verify it against the resulting deposit.
   * @param depositId The unique ID of the deposit being queried.
   * @returns The corresponding deposit if found, undefined otherwise.
   */
  public getDeposit(depositId: BigNumber): DepositWithBlock | undefined {
    const depositHash = this.getDepositHash({ depositId, originChainId: this.chainId });
    return this.depositHashes[depositHash];
  }

  /**
   * Find a SlowFillRequested event based on its deposit RelayData.
   * @param relayData RelayData field for the SlowFill request.
   * @returns The corresponding SlowFIllRequest event if found, otherwise undefined.
   */
  public getSlowFillRequest(relayData: RelayData): SlowFillRequestWithBlock | undefined {
    const hash = getRelayDataHash(relayData, this.chainId);
    return this.slowFillRequests[hash];
  }

  /**
   * Retrieves a list of slow fill requests for deposits from a specific origin chain ID.
   * @param originChainId The origin chain ID.
   * @returns A list of slow fill requests.
   */
  public getSlowFillRequestsForOriginChain(originChainId: number): SlowFillRequestWithBlock[] {
    return Object.values(this.slowFillRequests).filter(
      (e: SlowFillRequestWithBlock) => e.originChainId === originChainId
    );
  }

  /**
   * Retrieves speed up requests grouped by depositor and depositId.
   * @returns A mapping of depositor addresses to deposit ids with their corresponding speed up requests.
   */
  public getSpeedUps(): { [depositorAddress: string]: { [depositId: string]: SpeedUpWithBlock[] } } {
    return this.speedUps;
  }

  /**
   * Find a corresponding deposit for a given fill.
   * @param fill The fill to find a corresponding deposit for.
   * @returns The corresponding deposit if found, undefined otherwise.
   */
  public getDepositForFill(fill: Fill): DepositWithBlock | undefined {
    const deposit = this.depositHashes[this.getDepositHash(fill)];
    const match = validateFillForDeposit(fill, deposit);
    if (match.valid) {
      return deposit;
    }

    this.logger.debug({
      at: "SpokePoolClient::getDepositForFill",
      message: `Rejected fill for ${getNetworkName(fill.originChainId)} deposit ${fill.depositId.toString()}.`,
      reason: match.reason,
      deposit,
      fill,
    });

    return;
  }

  /**
   * Find a valid fill for a given deposit.
   * @param deposit A deposit event.
   * @returns A valid fill for the deposit, or undefined.
   */
  public getFillForDeposit(deposit: Deposit): FillWithBlock | undefined {
    const fills = this.depositHashesToFills[this.getDepositHash(deposit)];
    return fills?.find((fill) => validateFillForDeposit(fill, deposit));
  }

  /**
   * Find the unfilled amount for a given deposit. This is the full deposit amount minus the total filled amount.
   * @param deposit The deposit to find the unfilled amount for.
   * @param fillCount The number of fills that have been applied to this deposit.
   * @param invalidFills The invalid fills that have been applied to this deposit.
   * @returns The unfilled amount.
   */
  public getValidUnfilledAmountForDeposit(deposit: Deposit): {
    unfilledAmount: BigNumber;
    fillCount: number;
    invalidFills: Fill[];
  } {
    const { outputAmount } = deposit;
    const fillsForDeposit = this.depositHashesToFills[this.getDepositHash(deposit)];

    // If no fills then the full amount is remaining.
    if (fillsForDeposit === undefined || fillsForDeposit.length === 0) {
      return { unfilledAmount: outputAmount, fillCount: 0, invalidFills: [] };
    }

    const { validFills, invalidFills } = fillsForDeposit.reduce(
      (groupedFills: { validFills: Fill[]; invalidFills: Fill[] }, fill: Fill) => {
        if (validateFillForDeposit(fill, deposit).valid) {
          groupedFills.validFills.push(fill);
        } else {
          groupedFills.invalidFills.push(fill);
        }
        return groupedFills;
      },
      { validFills: [], invalidFills: [] }
    );

    // Log any invalid deposits with same deposit id but different params.
    const invalidFillsForDeposit = invalidFills.filter((x) => x.depositId.eq(deposit.depositId));
    if (invalidFillsForDeposit.length > 0) {
      this.logger.warn({
        at: "SpokePoolClient",
        chainId: this.chainId,
        message: "Invalid fills found matching deposit ID",
        deposit,
        invalidFills: Object.fromEntries(invalidFillsForDeposit.map((x) => [x.relayer, x])),
        notificationPath: "across-invalid-fills",
      });
    }

    // If all fills are invalid we can consider this unfilled.
    if (validFills.length === 0) {
      return { unfilledAmount: outputAmount, fillCount: 0, invalidFills };
    }

    return {
      unfilledAmount: bnZero,
      fillCount: validFills.length,
      invalidFills,
    };
  }

  /**
   * Formulate a hash for a given deposit or fill
   * @param event The deposit or fill to formulate a hash for.
   * @returns The hash.
   * @note This hash is used to match deposits and fills together.
   * @note This hash takes the form of: `${depositId}-${originChainId}`.
   */
  public getDepositHash(event: { depositId: BigNumber; originChainId: number }): string {
    return `${event.depositId.toString()}-${event.originChainId}`;
  }

  /**
   * Finds the deposit id at a specific block number.
   * @param blockTag The block number to search for the deposit ID at.
   * @returns The deposit ID.
   */
  public _getDepositIdAtBlock(blockTag: number): Promise<BigNumber> {
    return getDepositIdAtBlock(this.spokePool as SpokePool, blockTag);
  }

  /**
   * @notice Return maximum of fill deadline buffer at start and end of block range. This is a contract
   * immutable state variable so we can't query other events to find its updates.
   * @dev V3 deposits have a fill deadline which can be set to a maximum of fillDeadlineBuffer + deposit.block.timestamp.
   * Therefore, we cannot evaluate a block range for expired deposits if the spoke pool client doesn't return us
   * deposits whose block.timestamp is within fillDeadlineBuffer of the end block time. As a conservative check,
   * we verify that the time between the end block timestamp and the first timestamp queried by the
   * spoke pool client is greater than the maximum of the fill deadline buffers at the start and end of the block
   * range. We assume the fill deadline buffer wasn't changed more than once within a bundle.
   * @param startBlock start block
   * @param endBlock end block
   * @returns maximum of fill deadline buffer at start and end block
   */
  public async getMaxFillDeadlineInRange(startBlock: number, endBlock: number): Promise<number> {
    const fillDeadlineBuffers: number[] = await Promise.all([
      this.spokePool.fillDeadlineBuffer({ blockTag: startBlock }),
      this.spokePool.fillDeadlineBuffer({ blockTag: endBlock }),
    ]);
    return Math.max(fillDeadlineBuffers[0], fillDeadlineBuffers[1]);
  }

  /**
   * Performs an update to refresh the state of this client. This will query the SpokePool contract for new events
   * and store them in memory. This method is the primary method for updating the state of this client.
   * @param eventsToQuery An optional list of events to query. If not provided, all events will be queried.
   * @returns A Promise that resolves to a SpokePoolUpdate object.
   */
  protected async _update(eventsToQuery: string[]): Promise<SpokePoolUpdate> {
    // Find the earliest known depositId. This assumes no deposits were placed in the deployment block.
    let firstDepositId = this.firstDepositIdForSpokePool;
    if (firstDepositId.eq(MAX_BIG_INT)) {
      firstDepositId = await this.spokePool.numberOfDeposits({ blockTag: this.deploymentBlock });
      firstDepositId = BigNumber.from(firstDepositId); // Cast input to a big number.
      if (!BigNumber.isBigNumber(firstDepositId) || firstDepositId.lt(bnZero)) {
        throw new Error(`SpokePoolClient::update: Invalid first deposit id (${firstDepositId})`);
      }
    }

    const searchConfig = await this.updateSearchConfig(this.spokePool.provider);
    if (isUpdateFailureReason(searchConfig)) {
      const reason = searchConfig;
      return { success: false, reason };
    }

    const eventSearchConfigs = eventsToQuery.map((eventName) => {
      if (!this.queryableEventNames.includes(eventName)) {
        throw new Error(`SpokePoolClient: Cannot query unrecognised SpokePool event name: ${eventName}`);
      }

      const _searchConfig = { ...searchConfig }; // shallow copy

      // By default, an event's query range is controlled by the `eventSearchConfig` passed in during instantiation.
      // However, certain events have special overriding requirements to their search ranges:
      // - EnabledDepositRoute: The full history is always required, so override the requested fromBlock.
      if (eventName === "EnabledDepositRoute" && !this.isUpdated) {
        _searchConfig.fromBlock = this.deploymentBlock;
      }

      return {
        filter: this._queryableEventNames()[eventName],
        searchConfig: _searchConfig,
      };
    });

    const { spokePool } = this;
    this.log("debug", `Updating SpokePool client for chain ${this.chainId}`, {
      eventsToQuery,
      searchConfig,
      spokePool: spokePool.address,
    });

    const timerStart = Date.now();
    const multicallFunctions = ["getCurrentTime", "numberOfDeposits"];
    const [multicallOutput, oldestTime, ...events] = await Promise.all([
      spokePool.callStatic.multicall(
        multicallFunctions.map((f) => spokePool.interface.encodeFunctionData(f)),
        { blockTag: searchConfig.toBlock }
      ),
      this.spokePool.getCurrentTime({ blockTag: Math.max(searchConfig.fromBlock, this.deploymentBlock) }),
      ...eventSearchConfigs.map((config) => paginatedEventQuery(this.spokePool, config.filter, config.searchConfig)),
    ]);
    this.log("debug", `Time to query new events from RPC for ${this.chainId}: ${Date.now() - timerStart} ms`);

    const [currentTime, _numberOfDeposits] = multicallFunctions.map(
      (fn, idx) => spokePool.interface.decodeFunctionResult(fn, multicallOutput[idx])[0]
    );
    const _latestDepositId = BigNumber.from(_numberOfDeposits).sub(bnOne);

    if (!BigNumber.isBigNumber(currentTime) || currentTime.lt(this.currentTime)) {
      const errMsg = BigNumber.isBigNumber(currentTime)
        ? `currentTime: ${currentTime} < ${toBN(this.currentTime)}`
        : `currentTime is not a BigNumber: ${JSON.stringify(currentTime)}`;
      throw new Error(`SpokePoolClient::update: ${errMsg}`);
    }

    // Sort all events to ensure they are stored in a consistent order.
    events.forEach((events: Log[]) => sortEventsAscendingInPlace(events));

    return {
      success: true,
      currentTime: currentTime.toNumber(), // uint32
      oldestTime: oldestTime.toNumber(),
      firstDepositId,
      latestDepositId: _latestDepositId.gt(bnZero) ? _latestDepositId : bnZero,
      searchEndBlock: searchConfig.toBlock,
      events,
    };
  }

  /**
   * A wrapper over the `_update` method that handles errors and logs. This method additionally calls into the
   * HubPoolClient to update the state of this client with data from the HubPool contract.
   * @param eventsToQuery An optional list of events to query. If not provided, all events will be queried.
   * @returns A Promise that resolves to a SpokePoolUpdate object.
   * @note This method is the primary method for updating the state of this client externally.
   * @see _update
   */
  public async update(eventsToQuery = this.queryableEventNames): Promise<void> {
    if (this.hubPoolClient !== null && !this.hubPoolClient.isUpdated) {
      throw new Error("HubPoolClient not updated");
    }

    const update = await this._update(eventsToQuery);
    if (!update.success) {
      return;
    }
    const { events: queryResults, currentTime, oldestTime, searchEndBlock } = update;

    if (eventsToQuery.includes("TokensBridged")) {
      for (const event of queryResults[eventsToQuery.indexOf("TokensBridged")]) {
        this.tokensBridged.push(spreadEventWithBlockNumber(event) as TokensBridged);
      }
    }

    // Performs the indexing of a deposit-like spoke pool event.
    const queryDepositEvents = async (eventName: string) => {
      const depositEvents = queryResults[eventsToQuery.indexOf(eventName)] ?? [];
      if (depositEvents.length > 0) {
        this.log(
          "debug",
          `Using ${depositEvents.length} newly queried ${eventName} deposit events for chain ${this.chainId}`,
          {
            earliestEvent: depositEvents[0].blockNumber,
          }
        );
      }

      // For each deposit, resolve its quoteTimestamp to a block number on the HubPool.
      // Don't bother filtering for uniqueness; the HubPoolClient handles this efficienctly.
      const quoteBlockNumbers = await this.getBlockNumbers(
        depositEvents.map(({ args }) => Number(args["quoteTimestamp"]))
      );
      for (const event of depositEvents) {
        const quoteBlockNumber = quoteBlockNumbers[Number(event.args["quoteTimestamp"])];

        // Derive and append the common properties that are not part of the onchain event.
        const deposit = {
          ...spreadEventWithBlockNumber(event),
          quoteBlockNumber,
          originChainId: this.chainId,
          // The following properties are placeholders to be updated immediately.
          fromLiteChain: true,
          toLiteChain: true,
        } as DepositWithBlock;

        deposit.fromLiteChain = this.isOriginLiteChain(deposit);
        deposit.toLiteChain = this.isDestinationLiteChain(deposit);

        if (isZeroAddress(deposit.outputToken)) {
          deposit.outputToken = this.getDestinationTokenForDeposit(deposit);
        }

        if (this.depositHashes[this.getDepositHash(deposit)] !== undefined) {
          continue;
        }
        assign(this.depositHashes, [this.getDepositHash(deposit)], deposit);

        if (deposit.depositId.lt(this.earliestDepositIdQueried) && !isUnsafeDepositId(deposit.depositId)) {
          this.earliestDepositIdQueried = deposit.depositId;
        }
        if (deposit.depositId.gt(this.latestDepositIdQueried) && !isUnsafeDepositId(deposit.depositId)) {
          this.latestDepositIdQueried = deposit.depositId;
        }
      }
    };

    // Query "legacy" V3FundsDeposited events.
    if (eventsToQuery.includes("V3FundsDeposited")) {
      await queryDepositEvents("V3FundsDeposited");
    }

    // Additionally query the newer FundsDeposited spoke pool events.
    if (eventsToQuery.includes("FundsDeposited")) {
      await queryDepositEvents("FundsDeposited");
    }

    // Performs indexing of a "speed up deposit"-like event.
    const querySpeedUpDepositEvents = (eventName: string) => {
      const speedUpEvents = queryResults[eventsToQuery.indexOf(eventName)] ?? [];

      for (const event of speedUpEvents) {
        const speedUp = { ...spreadEventWithBlockNumber(event), originChainId: this.chainId } as SpeedUpWithBlock;
        assign(this.speedUps, [speedUp.depositor, speedUp.depositId.toString()], [speedUp]);

        // Find deposit hash matching this speed up event and update the deposit data associated with the hash,
        // if the hash+data exists.
        const depositHash = this.getDepositHash(speedUp);

        // We can assume all deposits in this lookback window are loaded in-memory already so if the depositHash
        // is not mapped to a deposit, then we can throw away the speedup as it can't be applied to anything.
        const depositDataAssociatedWithSpeedUp = this.depositHashes[depositHash];
        if (isDefined(depositDataAssociatedWithSpeedUp)) {
          this.depositHashes[depositHash] = this.appendMaxSpeedUpSignatureToDeposit(depositDataAssociatedWithSpeedUp);
        }
      }
    };

    // Update deposits with speed up requests from depositor.
    if (eventsToQuery.includes("RequestedSpeedUpV3Deposit")) {
      querySpeedUpDepositEvents("RequestedSpeedUpV3Deposit");
    }
    if (eventsToQuery.includes("RequestedSpeedUpDeposit")) {
      querySpeedUpDepositEvents("RequestedSpeedUpDeposit");
    }

    // Performs indexing of "requested slow fill"-like events.
    const queryRequestedSlowFillEvents = (eventName: string) => {
      const slowFillRequests = queryResults[eventsToQuery.indexOf(eventName)];
      for (const event of slowFillRequests) {
        const slowFillRequest = {
          ...spreadEventWithBlockNumber(event),
          destinationChainId: this.chainId,
        } as SlowFillRequestWithBlock;

        const relayDataHash = getRelayDataHash(slowFillRequest, this.chainId);
        if (this.slowFillRequests[relayDataHash] !== undefined) {
          continue;
        }
        this.slowFillRequests[relayDataHash] = slowFillRequest;
      }
    };

    // Update slow fill requests with ingested event data.
    if (eventsToQuery.includes("RequestedV3SlowFill")) {
      queryRequestedSlowFillEvents("RequestedV3SlowFill");
    }
    if (eventsToQuery.includes("RequestedSlowFill")) {
      queryRequestedSlowFillEvents("RequestedSlowFill");
    }

    // Performs indexing of filled relay-like events.
    const queryFilledRelayEvents = (eventName: string) => {
      const fillEvents = queryResults[eventsToQuery.indexOf(eventName)] ?? [];

      if (fillEvents.length > 0) {
        this.log("debug", `Using ${fillEvents.length} newly queried ${eventName} events for chain ${this.chainId}`, {
          earliestEvent: fillEvents[0].blockNumber,
        });
      }

      // @note The type assertions here suppress errors that might arise due to incomplete types. For now, verify via
      // test that the types are complete. A broader change in strategy for safely unpacking events will be introduced.
      for (const event of fillEvents) {
        const fill = {
          ...spreadEventWithBlockNumber(event),
          destinationChainId: this.chainId,
        } as FillWithBlock;

        assign(this.fills, [fill.originChainId], [fill]);
        assign(this.depositHashesToFills, [this.getDepositHash(fill)], [fill]);
      }
    };

    // Update observed fills with ingested event data.
    if (eventsToQuery.includes("FilledV3Relay")) {
      queryFilledRelayEvents("FilledV3Relay");
    }
    if (eventsToQuery.includes("FilledRelay")) {
      queryFilledRelayEvents("FilledRelay");
    }

    if (eventsToQuery.includes("EnabledDepositRoute")) {
      const enableDepositsEvents = queryResults[eventsToQuery.indexOf("EnabledDepositRoute")];

      for (const event of enableDepositsEvents) {
        const enableDeposit = spreadEvent(event.args);
        assign(
          this.depositRoutes,
          [enableDeposit.originToken, enableDeposit.destinationChainId],
          enableDeposit.enabled
        );
      }
    }

    if (eventsToQuery.includes("RelayedRootBundle")) {
      const relayedRootBundleEvents = queryResults[eventsToQuery.indexOf("RelayedRootBundle")];
      for (const event of relayedRootBundleEvents) {
        this.rootBundleRelays.push(spreadEventWithBlockNumber(event) as RootBundleRelayWithBlock);
      }
    }

    if (eventsToQuery.includes("ExecutedRelayerRefundRoot")) {
      const refundEvents = queryResults[eventsToQuery.indexOf("ExecutedRelayerRefundRoot")];
      for (const event of refundEvents) {
        const executedRefund = spreadEventWithBlockNumber(event) as RelayerRefundExecutionWithBlock;
        executedRefund.l2TokenAddress = SpokePoolClient.getExecutedRefundLeafL2Token(
          executedRefund.chainId,
          executedRefund.l2TokenAddress
        );
        this.relayerRefundExecutions.push(executedRefund);
      }
    }

    // Next iteration should start off from where this one ended.
    this.currentTime = currentTime;
    if (this.oldestTime === 0) this.oldestTime = oldestTime; // Set oldest time only after the first update.
    this.firstDepositIdForSpokePool = update.firstDepositId;
    this.latestBlockSearched = searchEndBlock;
    this.lastDepositIdForSpokePool = update.latestDepositId;
    this.firstBlockToSearch = searchEndBlock + 1;
    this.eventSearchConfig.toBlock = undefined; // Caller can re-set on subsequent updates if necessary
    this.isUpdated = true;
    this.log("debug", `SpokePool client for chain ${this.chainId} updated!`, {
      nextFirstBlockToSearch: this.firstBlockToSearch,
    });
  }

  /**
   * Retrieves the l2TokenAddress for a given executed refund leaf.
   * @param chainId The chain ID of the executed refund leaf.
   * @param eventL2Token The l2TokenAddress of the executed refund leaf.
   * @returns The l2TokenAddress of the executed refund leaf.
   */
  public static getExecutedRefundLeafL2Token(chainId: number, eventL2Token: string): string {
    // If execution of WETH refund leaf occurred on an OVM spoke pool, then we'll convert its l2Token from the native
    // token address to the wrapped token address. This is because the OVM_SpokePool modifies the l2TokenAddress prop
    // in _bridgeTokensToHubPool before emitting the ExecutedRelayerRefundLeaf event.
    // Here is the contract code referenced:
    // - https://github.com/across-protocol/contracts/blob/954528a4620863d1c868e54a370fd8556d5ed05c/contracts/Ovm_SpokePool.sol#L142
    if (
      (chainId === 10 || chainId === 8453) &&
      eventL2Token.toLowerCase() === "0xdeaddeaddeaddeaddeaddeaddeaddeaddead0000"
    ) {
      return "0x4200000000000000000000000000000000000006";
    } else if (chainId === 288 && eventL2Token.toLowerCase() === "0x4200000000000000000000000000000000000006") {
      return "0xDeadDeAddeAddEAddeadDEaDDEAdDeaDDeAD0000";
    } else {
      return eventL2Token;
    }
  }

  /**
   * Resolve a given timestamp to a block number on the HubPool chain via the HubPoolClient.
   * @param timestamp A single timestamp to be resolved via the HubPoolClient.
   * @returns The block number on the HubPool chain corresponding to the supplied timestamp.
   */
  protected getBlockNumber(timestamp: number): Promise<number> {
    return this.hubPoolClient?.getBlockNumber(timestamp) ?? Promise.resolve(MAX_BIG_INT.toNumber());
  }

  /**
   * For an array of timestamps, resolve each timestamp to a block number on the HubPool chain via the HubPoolClient.
   * @param timestamps Array of timestamps to be resolved to a block number via the HubPoolClient.
   * @returns A mapping of quoteTimestamp -> HubPool block number.
   */
  protected getBlockNumbers(timestamps: number[]): Promise<{ [quoteTimestamp: number]: number }> {
    return (
      this.hubPoolClient?.getBlockNumbers(timestamps) ??
      Promise.resolve(Object.fromEntries(timestamps.map((timestamp) => [timestamp, MAX_BIG_INT.toNumber()])))
    );
  }

  /**
   * Retrieves the destination token for a given deposit.
   * @param deposit The deposit to retrieve the destination token for.
   * @returns The destination token.
   */
  protected getDestinationTokenForDeposit(deposit: DepositWithBlock): string {
    // If there is no rate model client return address(0).
    if (!this.hubPoolClient) {
      return ZERO_ADDRESS;
    }

    return this.hubPoolClient.getL2TokenForDeposit(deposit);
  }

  /**
   * Performs a log for a specific level, message and data.
   * @param level The log level.
   * @param message The log message.
   * @param data Optional data to log.
   */
  protected log(level: DefaultLogLevels, message: string, data?: AnyObject) {
    this.logger[level]({ at: "SpokePoolClient", chainId: this.chainId, message, ...data });
  }

  /**
   * Retrieves the current time from the SpokePool contract.
   * @returns The current time, which will be 0 if there has been no update() yet.
   */
  public getCurrentTime(): number {
    return this.currentTime;
  }

  /**
   * Retrieves the oldest time searched on the SpokePool contract.
   * @returns The oldest time searched, which will be 0 if there has been no update() yet.
   */
  public getOldestTime(): number {
    return this.oldestTime;
  }

  async findDeposit(depositId: BigNumber, destinationChainId: number): Promise<DepositWithBlock> {
    // Binary search for event search bounds. This way we can get the blocks before and after the deposit with
    // deposit ID = fill.depositId and use those blocks to optimize the search for that deposit.
    // Stop searches after a maximum # of searches to limit number of eth_call requests. Make an
    // eth_getLogs call on the remaining block range (i.e. the [low, high] remaining from the binary
    // search) to find the target deposit ID.
    //
    // @dev Limiting between 5-10 searches empirically performs best when there are ~300,000 deposits
    // for a spoke pool and we're looking for a deposit <5 days older than HEAD.
    const searchBounds = await getBlockRangeForDepositId(
      depositId,
      this.deploymentBlock,
      this.latestBlockSearched,
      7,
      this
    );

    const tStart = Date.now();
    // Check both V3FundsDeposited and FundsDeposited events to look for a specified depositId.
    const query = (
      await Promise.all([
        paginatedEventQuery(
          this.spokePool,
          this.spokePool.filters.V3FundsDeposited(null, null, null, null, null, depositId),
          {
            fromBlock: searchBounds.low,
            toBlock: searchBounds.high,
            maxBlockLookBack: this.eventSearchConfig.maxBlockLookBack,
          }
        ),

        paginatedEventQuery(
          this.spokePool,
          this.spokePool.filters.FundsDeposited(null, null, null, null, null, depositId),
          {
            fromBlock: searchBounds.low,
            toBlock: searchBounds.high,
            maxBlockLookBack: this.eventSearchConfig.maxBlockLookBack,
          }
        ),
      ])
    ).flat();
    const tStop = Date.now();

    const event = query.find(({ args }) => args["depositId"].eq(depositId));
    if (event === undefined) {
      const srcChain = getNetworkName(this.chainId);
      const dstChain = getNetworkName(destinationChainId);
      throw new Error(
        `Could not find deposit ${depositId.toString()} for ${dstChain} fill` +
          ` between ${srcChain} blocks [${searchBounds.low}, ${searchBounds.high}]`
      );
    }

    const deposit = {
      ...spreadEventWithBlockNumber(event),
      originChainId: this.chainId,
      quoteBlockNumber: await this.getBlockNumber(Number(event.args["quoteTimestamp"])),
      fromLiteChain: true, // To be updated immediately afterwards.
      toLiteChain: true, // To be updated immediately afterwards.
    } as DepositWithBlock;

    if (isZeroAddress(deposit.outputToken)) {
      deposit.outputToken = this.getDestinationTokenForDeposit(deposit);
    }
    deposit.fromLiteChain = this.isOriginLiteChain(deposit);
    deposit.toLiteChain = this.isDestinationLiteChain(deposit);

    this.logger.debug({
      at: "SpokePoolClient#findDeposit",
      message: "Located V3 deposit outside of SpokePoolClient's search range",
      deposit,
      elapsedMs: tStop - tStart,
    });

    return deposit;
  }

  /**
   * Determines whether a deposit originates from a lite chain.
   * @param deposit The deposit to evaluate.
   * @returns True if the deposit originates from a lite chain, false otherwise. If the hub pool client is not defined,
   *          this method will return false.
   */
  protected isOriginLiteChain(deposit: DepositWithBlock): boolean {
    return this.configStoreClient?.isChainLiteChainAtTimestamp(deposit.originChainId, deposit.quoteTimestamp) ?? false;
  }

  /**
   * Determines whether the deposit destination chain is a lite chain.
   * @param deposit The deposit to evaluate.
   * @returns True if the deposit is destined to a lite chain, false otherwise. If the hub pool client is not defined,
   *          this method will return false.
   */
  protected isDestinationLiteChain(deposit: DepositWithBlock): boolean {
    return (
      this.configStoreClient?.isChainLiteChainAtTimestamp(deposit.destinationChainId, deposit.quoteTimestamp) ?? false
    );
  }

  public async getTimestampForBlock(blockTag: number): Promise<number> {
    const block = await this.spokePool.provider.getBlock(blockTag);
    return Number(block.timestamp);
  }

  /**
   * Find the amount filled for a deposit at a particular block.
   * @param relayData Deposit information that is used to complete a fill.
   * @param blockTag Block tag (numeric or "latest") to query at.
   * @returns The amount filled for the specified deposit at the requested block (or latest).
   */
  public relayFillStatus(
    relayData: RelayData,
    blockTag?: number | "latest",
    destinationChainId?: number
  ): Promise<FillStatus> {
    return relayFillStatus(this.spokePool, relayData, blockTag, destinationChainId);
  }
}<|MERGE_RESOLUTION|>--- conflicted
+++ resolved
@@ -14,10 +14,7 @@
   toBN,
   bnOne,
   isUnsafeDepositId,
-<<<<<<< HEAD
   isZeroAddress,
-=======
->>>>>>> 26460929
 } from "../utils";
 import {
   paginatedEventQuery,
