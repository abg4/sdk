import assert from "assert";
import { BigNumber, Contract, Event, EventFilter } from "ethers";
import _ from "lodash";
import winston from "winston";
import { DEFAULT_CACHING_SAFE_LAG, DEFAULT_CACHING_TTL } from "../constants";
import {
  CachingMechanismInterface,
  CancelledRootBundle,
  CrossChainContractsSet,
  Deposit,
  DepositWithBlock,
  DestinationTokenWithBlock,
  DisputedRootBundle,
  ExecutedRootBundle,
  L1Token,
  LpToken,
  PendingRootBundle,
  ProposedRootBundle,
  RealizedLpFee,
  SetPoolRebalanceRoot,
  TokenRunningBalance,
<<<<<<< HEAD
  v2DepositWithBlock,
  v3DepositWithBlock,
=======
  V2DepositWithBlock,
  V3DepositWithBlock,
>>>>>>> 3897754e
} from "../interfaces";
import * as lpFeeCalculator from "../lpFeeCalculator";
import {
  BlockFinder,
  bnZero,
  dedupArray,
  EventSearchConfig,
  MakeOptional,
  assign,
  fetchTokenInfo,
  getCachedBlockForTimestamp,
  getCurrentTime,
  getDepositInputToken,
  getNetworkName,
  isDefined,
  isV3Deposit,
  mapAsync,
  paginatedEventQuery,
  shouldCache,
  sortEventsDescending,
  spreadEvent,
  spreadEventWithBlockNumber,
  toBN,
} from "../utils";
import { AcrossConfigStoreClient as ConfigStoreClient } from "./AcrossConfigStoreClient/AcrossConfigStoreClient";
import { BaseAbstractClient } from "./BaseAbstractClient";
import { isUBAActivatedAtBlock } from "./UBAClient/UBAClientUtilities";

type _HubPoolUpdate = {
  success: true;
  currentTime: number;
  pendingRootBundleProposal: PendingRootBundle;
  events: Record<string, Event[]>;
  searchEndBlock: number;
};
export type HubPoolUpdate = { success: false } | _HubPoolUpdate;

type HubPoolEvent =
  | "SetPoolRebalanceRoute"
  | "L1TokenEnabledForLiquidityProvision"
  | "ProposeRootBundle"
  | "RootBundleCanceled"
  | "RootBundleDisputed"
  | "RootBundleExecuted"
  | "CrossChainContractsSet";

type L1TokensToDestinationTokens = {
  [l1Token: string]: { [destinationChainId: number]: string };
};

// Temporary type for v2 -> v3 transition. @todo: Remove.
<<<<<<< HEAD
export type v2PartialDepositWithBlock = Pick<
  v2DepositWithBlock,
=======
export type V2PartialDepositWithBlock = Pick<
  V2DepositWithBlock,
>>>>>>> 3897754e
  "originChainId" | "destinationChainId" | "originToken" | "amount" | "quoteTimestamp" | "blockNumber"
>;

// Temporary type for v2 -> v3 transition. @todo: Remove.
<<<<<<< HEAD
export type v3PartialDepositWithBlock = Pick<
  v3DepositWithBlock,
=======
export type V3PartialDepositWithBlock = Pick<
  V3DepositWithBlock,
>>>>>>> 3897754e
  "originChainId" | "destinationChainId" | "inputToken" | "inputAmount" | "quoteTimestamp" | "blockNumber"
>;

export class HubPoolClient extends BaseAbstractClient {
  // L1Token -> destinationChainId -> destinationToken
  protected l1TokensToDestinationTokens: L1TokensToDestinationTokens = {};
  protected l1Tokens: L1Token[] = []; // L1Tokens and their associated info.
  protected lpTokens: { [token: string]: LpToken } = {};
  protected proposedRootBundles: ProposedRootBundle[] = [];
  protected canceledRootBundles: CancelledRootBundle[] = [];
  protected disputedRootBundles: DisputedRootBundle[] = [];
  protected executedRootBundles: ExecutedRootBundle[] = [];
  protected crossChainContracts: { [l2ChainId: number]: CrossChainContractsSet[] } = {};
  protected l1TokensToDestinationTokensWithBlock: {
    [l1Token: string]: { [destinationChainId: number]: DestinationTokenWithBlock[] };
  } = {};
  protected pendingRootBundle: PendingRootBundle | undefined;

  public currentTime: number | undefined;
  public readonly blockFinder: BlockFinder;

  constructor(
    readonly logger: winston.Logger,
    readonly hubPool: Contract,
    public configStoreClient: ConfigStoreClient,
    public deploymentBlock = 0,
    readonly chainId: number = 1,
    readonly eventSearchConfig: MakeOptional<EventSearchConfig, "toBlock"> = { fromBlock: 0, maxBlockLookBack: 0 },
    protected readonly configOverride: {
      ignoredHubExecutedBundles: number[];
      ignoredHubProposedBundles: number[];
      timeToCache?: number;
    } = {
      ignoredHubExecutedBundles: [],
      ignoredHubProposedBundles: [],
    },
    cachingMechanism?: CachingMechanismInterface
  ) {
    super(cachingMechanism);
    this.latestBlockSearched = Math.min(deploymentBlock - 1, 0);
    this.firstBlockToSearch = eventSearchConfig.fromBlock;

    const provider = this.hubPool.provider;
    this.blockFinder = new BlockFinder(provider);
  }

  protected hubPoolEventFilters(): Record<HubPoolEvent, EventFilter> {
    return {
      SetPoolRebalanceRoute: this.hubPool.filters.SetPoolRebalanceRoute(),
      L1TokenEnabledForLiquidityProvision: this.hubPool.filters.L1TokenEnabledForLiquidityProvision(),
      ProposeRootBundle: this.hubPool.filters.ProposeRootBundle(),
      RootBundleCanceled: this.hubPool.filters.RootBundleCanceled(),
      RootBundleDisputed: this.hubPool.filters.RootBundleDisputed(),
      RootBundleExecuted: this.hubPool.filters.RootBundleExecuted(),
      CrossChainContractsSet: this.hubPool.filters.CrossChainContractsSet(),
    };
  }

  hasPendingProposal(): boolean {
    return this.pendingRootBundle !== undefined;
  }

  getPendingRootBundle(): PendingRootBundle | undefined {
    return this.pendingRootBundle;
  }

  getProposedRootBundles(): ProposedRootBundle[] {
    return this.proposedRootBundles;
  }

  getCancelledRootBundles(): CancelledRootBundle[] {
    return this.canceledRootBundles;
  }

  getDisputedRootBundles(): DisputedRootBundle[] {
    return this.disputedRootBundles;
  }

  getExecutedRootBundles(): ExecutedRootBundle[] {
    return this.executedRootBundles;
  }

  getSpokePoolForBlock(chain: number, block: number = Number.MAX_SAFE_INTEGER): string {
    if (!this.crossChainContracts[chain]) {
      throw new Error(`No cross chain contracts set for ${chain}`);
    }
    const mostRecentSpokePoolUpdateBeforeBlock = (
      sortEventsDescending(this.crossChainContracts[chain]) as CrossChainContractsSet[]
    ).find((crossChainContract) => crossChainContract.blockNumber <= block);
    if (!mostRecentSpokePoolUpdateBeforeBlock) {
      throw new Error(`No cross chain contract found before block ${block} for chain ${chain}`);
    } else {
      return mostRecentSpokePoolUpdateBeforeBlock.spokePool;
    }
  }

  getSpokePoolActivationBlock(chain: number, spokePool: string): number | undefined {
    // Return first time that this spoke pool was registered in the HubPool as a cross chain contract. We can use
    // this block as the oldest block that we should query for SpokePoolClient purposes.
    const mostRecentSpokePoolUpdateBeforeBlock = this.crossChainContracts[chain].find(
      (crossChainContract) => crossChainContract.spokePool === spokePool
    );
    return mostRecentSpokePoolUpdateBeforeBlock?.blockNumber;
  }

  // Returns the latest L2 token to use for an L1 token as of the input hub block.
  getL2TokenForL1TokenAtBlock(
    l1Token: string,
    destinationChainId: number,
    latestHubBlock = Number.MAX_SAFE_INTEGER
  ): string {
    if (!this.l1TokensToDestinationTokensWithBlock?.[l1Token]?.[destinationChainId]) {
      const chain = getNetworkName(destinationChainId);
      const { symbol } = this.l1Tokens.find(({ address }) => address === l1Token) ?? { symbol: l1Token };
      throw new Error(`Could not find SpokePool mapping for ${symbol} on ${chain} and L1 token ${l1Token}`);
    }
    // Find the last mapping published before the target block.
    const l2Token: DestinationTokenWithBlock | undefined = sortEventsDescending(
      this.l1TokensToDestinationTokensWithBlock[l1Token][destinationChainId]
    ).find((mapping: DestinationTokenWithBlock) => mapping.blockNumber <= latestHubBlock);
    if (!l2Token) {
      const chain = getNetworkName(destinationChainId);
      const { symbol } = this.l1Tokens.find(({ address }) => address === l1Token) ?? { symbol: l1Token };
      throw new Error(
        `Could not find SpokePool mapping for ${symbol} on ${chain} at or before HubPool block ${latestHubBlock}!`
      );
    }
    return l2Token.l2Token;
  }

  // Returns the latest L1 token to use for an L2 token as of the input hub block.
  getL1TokenForL2TokenAtBlock(
    l2Token: string,
    destinationChainId: number,
    latestHubBlock = Number.MAX_SAFE_INTEGER
  ): string {
    const l2Tokens = Object.keys(this.l1TokensToDestinationTokensWithBlock)
      .filter((l1Token) => this.l2TokenEnabledForL1Token(l1Token, destinationChainId))
      .map((l1Token) => {
        // Return all matching L2 token mappings that are equal to or earlier than the target block.
        return this.l1TokensToDestinationTokensWithBlock[l1Token][destinationChainId].filter(
          (mapping) => mapping.l2Token === l2Token && mapping.blockNumber <= latestHubBlock
        );
      })
      .flat();
    if (l2Tokens.length === 0) {
      const chain = getNetworkName(destinationChainId);
      throw new Error(
        `Could not find HubPool mapping for ${l2Token} on ${chain} at or before HubPool block ${latestHubBlock}!`
      );
    }
    // Find the last mapping published before the target block.
    return sortEventsDescending(l2Tokens)[0].l1Token;
  }

  /**
   * Returns the L1 token that should be used for an L2 Bridge event. This function is
   * designed to be used by the caller to associate the L2 token with its mapped L1 token
   * at the HubPool equivalent block number of the L2 event.
   * @param deposit Deposit event
   * @param returns string L1 token counterpart for Deposit
   */
  getL1TokenForDeposit(
    deposit:
<<<<<<< HEAD
      | Pick<v2DepositWithBlock, "originChainId" | "originToken" | "quoteBlockNumber">
      | Pick<v3DepositWithBlock, "originChainId" | "inputToken" | "quoteBlockNumber">
=======
      | Pick<V2DepositWithBlock, "originChainId" | "originToken" | "quoteBlockNumber">
      | Pick<V3DepositWithBlock, "originChainId" | "inputToken" | "quoteBlockNumber">
>>>>>>> 3897754e
  ): string {
    // L1-->L2 token mappings are set via PoolRebalanceRoutes which occur on mainnet,
    // so we use the latest token mapping. This way if a very old deposit is filled, the relayer can use the
    // latest L2 token mapping to find the L1 token counterpart.
    const inputToken = getDepositInputToken(deposit as DepositWithBlock);
    return this.getL1TokenForL2TokenAtBlock(inputToken, deposit.originChainId, deposit.quoteBlockNumber);
  }

  /**
   * Returns the L2 token that should be used as a counterpart to a deposit event. For example, the caller
   * might want to know what the refund token will be on l2ChainId for the deposit event.
   * @param l2ChainId Chain where caller wants to get L2 token counterpart for
   * @param event Deposit event
   * @returns string L2 token counterpart on l2ChainId
   */
  getL2TokenForDeposit(
    deposit:
<<<<<<< HEAD
      | Pick<v2DepositWithBlock, "originChainId" | "destinationChainId" | "originToken" | "quoteBlockNumber">
      | Pick<v3DepositWithBlock, "originChainId" | "destinationChainId" | "inputToken" | "quoteBlockNumber">,
=======
      | Pick<V2DepositWithBlock, "originChainId" | "destinationChainId" | "originToken" | "quoteBlockNumber">
      | Pick<V3DepositWithBlock, "originChainId" | "destinationChainId" | "inputToken" | "quoteBlockNumber">,
>>>>>>> 3897754e
    l2ChainId = deposit.destinationChainId
  ): string {
    const l1Token = this.getL1TokenForDeposit(deposit);
    // Use the latest hub block number to find the L2 token counterpart.
    return this.getL2TokenForL1TokenAtBlock(l1Token, l2ChainId, deposit.quoteBlockNumber);
  }

  l2TokenEnabledForL1Token(l1Token: string, destinationChainId: number): boolean {
    return this.l1TokensToDestinationTokens[l1Token][destinationChainId] != undefined;
  }

  getBlockNumber(timestamp: number): Promise<number | undefined> {
    const hints = { lowBlock: this.deploymentBlock };
    return getCachedBlockForTimestamp(this.chainId, timestamp, this.blockFinder, this.cachingMechanism, hints);
  }

  async getCurrentPoolUtilization(l1Token: string): Promise<BigNumber> {
    const blockNumber = this.latestBlockSearched ?? (await this.hubPool.provider.getBlockNumber());
    return await this.getUtilization(l1Token, blockNumber, bnZero, getCurrentTime(), 0);
  }

  /**
   * For a HubPool token at a specific block number, compute the relevant utilization.
   * @param hubPoolToken HubPool token to query utilization for.
   * @param blocknumber Block number to query utilization at.
   * @param amount Amount to query. If set to 0, the closing utilization at blockNumber is returned.
   * @param amount timestamp Associated quoteTimestamp for query, used for caching evaluation.
   * @param timeToCache Age at which the response is able to be cached.
   * @returns HubPool utilization at `blockNumber` after optional `amount` increase in utilization.
   */
  protected async getUtilization(
    hubPoolToken: string,
    blockNumber: number,
    depositAmount: BigNumber,
    timestamp: number,
    timeToCache: number
  ): Promise<BigNumber> {
    // Resolve this function call as an async anonymous function
    const resolver = async () => {
      const overrides = { blockTag: blockNumber };
      if (depositAmount.eq(0)) {
        // For zero amount, just get the utilisation at `blockNumber`.
        return await this.hubPool.callStatic.liquidityUtilizationCurrent(hubPoolToken, overrides);
      }

      return await this.hubPool.callStatic.liquidityUtilizationPostRelay(hubPoolToken, depositAmount, overrides);
    };

    // Resolve the cache locally so that we can appease typescript
    const cache = this.cachingMechanism;

    // If there is no cache or the timestamp is not old enough to be cached, just resolve the function.
    if (!cache || !shouldCache(getCurrentTime(), timestamp, timeToCache)) {
      return resolver();
    }

    // Otherwise, let's resolve the key
    // @note Avoid collisions with pre-existing cache keys by appending an underscore (_) for post-relay utilization.
    // @fixme This can be removed once the existing keys have been ejected from the cache (i.e. 7 days).
    const key = depositAmount.eq(0)
      ? `utilization_${hubPoolToken}_${blockNumber}`
      : `utilization_${hubPoolToken}_${blockNumber}_${depositAmount.toString()}_`;
    const result = await cache.get<string>(key);
    if (isDefined(result)) {
      return BigNumber.from(result);
    }

    // We were not able to find a valid result, so let's resolve the function.
    const utilization = await resolver();
    if (cache && shouldCache(getCurrentTime(), timestamp, timeToCache)) {
      // If we should cache the result, store it for up to DEFAULT_CACHING_TTL.
      await cache.set(key, `${utilization.toString()}`, DEFAULT_CACHING_TTL);
    }

    return utilization;
  }

  async computeRealizedLpFeePct(
<<<<<<< HEAD
    deposit: v2PartialDepositWithBlock | v3PartialDepositWithBlock
=======
    deposit: V2PartialDepositWithBlock | V3PartialDepositWithBlock
>>>>>>> 3897754e
  ): Promise<RealizedLpFee> {
    const [lpFee] = await this.batchComputeRealizedLpFeePct([deposit]);
    return lpFee;
  }

  async batchComputeRealizedLpFeePct(
<<<<<<< HEAD
    _deposits: (v2PartialDepositWithBlock | v3PartialDepositWithBlock)[]
=======
    _deposits: (V2PartialDepositWithBlock | V3PartialDepositWithBlock)[]
>>>>>>> 3897754e
  ): Promise<RealizedLpFee[]> {
    assert(_deposits.length > 0, "No deposits supplied to batchComputeRealizedLpFeePct");
    if (!isDefined(this.currentTime)) {
      throw new Error("HubPoolClient has not set a currentTime");
    }

<<<<<<< HEAD
    const deposits: v3PartialDepositWithBlock[] = _deposits.map((deposit) => {
      if (isV3Deposit(deposit as DepositWithBlock)) {
        return deposit as v3DepositWithBlock;
      }

      const { originToken: inputToken, amount: inputAmount, ...partialDeposit } = deposit as v2DepositWithBlock;
      const v3Deposit: v3PartialDepositWithBlock = {
=======
    const deposits: V3PartialDepositWithBlock[] = _deposits.map((deposit) => {
      if (isV3Deposit(deposit as DepositWithBlock)) {
        return deposit as V3DepositWithBlock;
      }

      const { originToken: inputToken, amount: inputAmount, ...partialDeposit } = deposit as V2DepositWithBlock;
      const v3Deposit: V3PartialDepositWithBlock = {
>>>>>>> 3897754e
        ...partialDeposit,
        inputToken,
        inputAmount,
      };

      return v3Deposit;
    });

    // Map SpokePool token addresses to HubPool token addresses.
    const hubPoolTokens: { [originToken: string]: string } = {};

    // Map each HubPool token to an array of unqiue quoteTimestamps.
    const utilizationTimestamps: { [hubPoolToken: string]: number[] } = {};

    // Map each HubPool token to utilization at a particular block number.
    let utilization: { [hubPoolToken: string]: { [blockNumber: number]: BigNumber } } = {};

    let quoteBlocks: { [quoteTimestamp: number]: number } = {};

    // Helper to resolve the unqiue hubPoolToken & quoteTimestamp mappings.
    const resolveUniqueQuoteTimestamps = (deposit: (typeof deposits)[0]): void => {
      const { originChainId } = deposits[0];
      const { originChainId: chainId, inputToken, quoteTimestamp } = deposit;
      assert(
        chainId === originChainId,
        `Cannot compute bulk realizedLpFeePct for different origin chains (${chainId} != ${originChainId})`
      );

      // Resolve the HubPool token address, if it isn't already known.
      const quoteBlockNumber = quoteBlocks[deposit.quoteTimestamp];
      const hubPoolToken = (hubPoolTokens[inputToken] ??= this.getL1TokenForDeposit({
        ...deposit,
        inputToken,
        quoteBlockNumber,
      }));

      // Append the quoteTimestamp for this HubPool token, if it isn't already enqueued.
      utilizationTimestamps[hubPoolToken] ??= [];
      if (!utilizationTimestamps[hubPoolToken].includes(quoteTimestamp)) {
        utilizationTimestamps[hubPoolToken].push(quoteTimestamp);
      }
    };

    // Helper to resolve a quoteTimestamp to a HubPool block number.
    const resolveTimestampsToBlocks = async (quoteTimestamp: number): Promise<[number, number]> => {
      const quoteBlock = await this.getBlockNumber(quoteTimestamp);
      if (!isDefined(quoteBlock)) {
        throw new Error(`Could not find block for timestamp ${quoteTimestamp}`);
      }
      return [quoteTimestamp, quoteBlock];
    };

    // Helper to resolve existing HubPool token utilisation for an array of unique block numbers.
    // Produces a mapping of blockNumber -> utilization for a specific token.
    const resolveUtilization = async (hubPoolToken: string): Promise<Record<number, BigNumber>> => {
      return Object.fromEntries(
        await mapAsync(utilizationTimestamps[hubPoolToken], async (quoteTimestamp) => {
          const blockNumber = quoteBlocks[quoteTimestamp];
          const utilization = await this.getUtilization(
            hubPoolToken,
            blockNumber,
            bnZero, // amount
            quoteTimestamp,
            timeToCache
          );
          return [blockNumber, utilization];
        })
      );
    };

    // Helper compute the realizedLpFeePct of an individual deposit based on pre-retrieved batch data.
    const computeRealizedLpFeePct = async (deposit: (typeof deposits)[0]) => {
      const { originChainId, destinationChainId, inputToken, inputAmount, quoteTimestamp } = deposit;
      const quoteBlock = quoteBlocks[quoteTimestamp];

<<<<<<< HEAD
      // Compare deposit block against UBA bundle start blocks. If the deposit is post-UBA
      // then realizedLpFeePct computation is deferred until after UBA Client update.
      if (isUBAActivatedAtBlock(this, deposit.blockNumber, deposit.originChainId)) {
        return { quoteBlock, realizedLpFeePct: undefined };
      }

      // Otherwise, use the legacy fee model which is based ont he deposit quote block.
=======
>>>>>>> 3897754e
      const hubPoolToken = hubPoolTokens[inputToken];
      const rateModel = this.configStoreClient.getRateModelForBlockNumber(
        hubPoolToken,
        originChainId,
        destinationChainId,
        quoteBlock
      );

      const preUtilization = utilization[hubPoolToken][quoteBlock];
      const postUtilization = await this.getUtilization(
        hubPoolToken,
        quoteBlock,
        inputAmount,
        quoteTimestamp,
        timeToCache
      );
      const realizedLpFeePct = lpFeeCalculator.calculateRealizedLpFeePct(rateModel, preUtilization, postUtilization);

      return { quoteBlock, realizedLpFeePct };
    };

    /**
     * Execution flow starts here.
     */
    const timeToCache = this.configOverride.timeToCache ?? DEFAULT_CACHING_SAFE_LAG;

    // Identify the unique hubPoolToken & quoteTimestamp mappings. This is used to optimise subsequent HubPool queries.
    deposits.forEach((deposit) => resolveUniqueQuoteTimestamps(deposit));

    // Filter all deposits for unique quoteTimestamps, to be resolved to a blockNumber in parallel.
    const quoteTimestamps = dedupArray(deposits.map(({ quoteTimestamp }) => quoteTimestamp));
    quoteBlocks = Object.fromEntries(
      await mapAsync(quoteTimestamps, (quoteTimestamp) => resolveTimestampsToBlocks(quoteTimestamp))
    );

    // For each token / quoteBlock pair, resolve the utilisation for each quoted block.
    // This can be reused for each deposit with the same HubPool token and quoteTimestamp pair.
    utilization = Object.fromEntries(
      await mapAsync(Object.values(hubPoolTokens), async (hubPoolToken) => [
        hubPoolToken,
        await resolveUtilization(hubPoolToken),
      ])
    );

    // For each deposit, compute the post-relay HubPool utilisation independently.
    // @dev The caller expects to receive an array in the same length and ordering as the input `deposits`.
    return await mapAsync(deposits, (deposit) => computeRealizedLpFeePct(deposit));
  }

  getL1Tokens(): L1Token[] {
    return this.l1Tokens;
  }

  getTokenInfoForL1Token(l1Token: string): L1Token | undefined {
    return this.l1Tokens.find((token) => token.address === l1Token);
  }

  getLpTokenInfoForL1Token(l1Token: string): LpToken | undefined {
    return this.lpTokens[l1Token];
  }

  getL1TokenInfoForL2Token(l2Token: string, chainId: number): L1Token | undefined {
    const l1TokenCounterpart = this.getL1TokenForL2TokenAtBlock(l2Token, chainId, this.latestBlockSearched);
    return this.getTokenInfoForL1Token(l1TokenCounterpart);
  }

  getTokenInfoForDeposit(deposit: Deposit): L1Token | undefined {
    const inputToken = getDepositInputToken(deposit);
    return this.getTokenInfoForL1Token(
      this.getL1TokenForL2TokenAtBlock(inputToken, deposit.originChainId, this.latestBlockSearched)
    );
  }

  getTokenInfo(chainId: number | string, tokenAddress: string): L1Token | undefined {
    const deposit = { originChainId: parseInt(chainId.toString()), originToken: tokenAddress } as Deposit;
    return this.getTokenInfoForDeposit(deposit);
  }

  areTokensEquivalent(
    tokenA: string,
    chainIdA: number,
    tokenB: string,
    chainIdB: number,
    hubPoolBlock = this.latestBlockSearched
  ): boolean {
    try {
      // Resolve both SpokePool tokens back to their respective HubPool tokens and verify that they match.
      const l1TokenA = this.getL1TokenForL2TokenAtBlock(tokenA, chainIdA, hubPoolBlock);
      const l1TokenB = this.getL1TokenForL2TokenAtBlock(tokenB, chainIdB, hubPoolBlock);
      if (l1TokenA !== l1TokenB) {
        return false;
      }

      // Resolve both HubPool tokens back to a current SpokePool token and verify that they match.
      const _tokenA = this.getL2TokenForL1TokenAtBlock(l1TokenA, chainIdA, hubPoolBlock);
      const _tokenB = this.getL2TokenForL1TokenAtBlock(l1TokenB, chainIdB, hubPoolBlock);
      return tokenA === _tokenA && tokenB === _tokenB;
    } catch {
      return false; // One or both input tokens were not recognised.
    }
  }

  getSpokeActivationBlockForChain(chainId: number): number {
    return this.getSpokePoolActivationBlock(chainId, this.getSpokePoolForBlock(chainId)) ?? 0;
  }

  // Root bundles are valid if all of their pool rebalance leaves have been executed before the next bundle, or the
  // latest mainnet block to search. Whichever comes first.
  isRootBundleValid(rootBundle: ProposedRootBundle, latestMainnetBlock: number): boolean {
    const nextRootBundle = this.getFollowingRootBundle(rootBundle);
    const executedLeafCount = this.getExecutedLeavesForRootBundle(
      rootBundle,
      nextRootBundle ? Math.min(nextRootBundle.blockNumber, latestMainnetBlock) : latestMainnetBlock
    );
    return executedLeafCount.length === rootBundle.poolRebalanceLeafCount;
  }

  // This should find the ProposeRootBundle event whose bundle block number for `chain` is closest to the `block`
  // without being smaller. It returns the bundle block number for the chain or undefined if not matched.
  getRootBundleEvalBlockNumberContainingBlock(
    latestMainnetBlock: number,
    block: number,
    chain: number,
    chainIdListOverride?: number[]
  ): number | undefined {
    const chainIdList = chainIdListOverride ?? this.configStoreClient.getChainIdIndicesForBlock(latestMainnetBlock);
    let endingBlockNumber: number | undefined;
    // Search proposed root bundles in reverse chronological order.
    for (let i = this.proposedRootBundles.length - 1; i >= 0; i--) {
      const rootBundle = this.proposedRootBundles[i];
      const nextRootBundle = this.getFollowingRootBundle(rootBundle);
      if (!this.isRootBundleValid(rootBundle, nextRootBundle ? nextRootBundle.blockNumber : latestMainnetBlock)) {
        continue;
      }

      // 0 is the default value bundleEvalBlockNumber.
      const bundleEvalBlockNumber = this.getBundleEndBlockForChain(
        rootBundle as ProposedRootBundle,
        chain,
        chainIdList
      );

      // Since we're iterating from newest to oldest, bundleEvalBlockNumber is only decreasing, and if the
      // bundleEvalBlockNumber is smaller than the target block, then we should return the last set `endingBlockNumber`.
      if (bundleEvalBlockNumber <= block) {
        if (bundleEvalBlockNumber === block) {
          endingBlockNumber = bundleEvalBlockNumber;
        }
        break;
      }
      endingBlockNumber = bundleEvalBlockNumber;
    }
    return endingBlockNumber;
  }

  // TODO: This might not be necessary since the cumulative root bundle count doesn't grow fast enough, but consider
  // using _.findLast/_.find instead of resorting the arrays if these functions begin to take a lot time.
  getProposedRootBundlesInBlockRange(startingBlock: number, endingBlock: number): ProposedRootBundle[] {
    return this.proposedRootBundles.filter(
      (bundle: ProposedRootBundle) => bundle.blockNumber >= startingBlock && bundle.blockNumber <= endingBlock
    );
  }

  getCancelledRootBundlesInBlockRange(startingBlock: number, endingBlock: number): CancelledRootBundle[] {
    return sortEventsDescending(this.canceledRootBundles).filter(
      (bundle: CancelledRootBundle) => bundle.blockNumber >= startingBlock && bundle.blockNumber <= endingBlock
    );
  }

  getDisputedRootBundlesInBlockRange(startingBlock: number, endingBlock: number): DisputedRootBundle[] {
    return sortEventsDescending(this.disputedRootBundles).filter(
      (bundle: DisputedRootBundle) => bundle.blockNumber >= startingBlock && bundle.blockNumber <= endingBlock
    );
  }

  getLatestProposedRootBundle(): ProposedRootBundle {
    return this.proposedRootBundles[this.proposedRootBundles.length - 1] as ProposedRootBundle;
  }

  getFollowingRootBundle(currentRootBundle: ProposedRootBundle): ProposedRootBundle | undefined {
    const index = _.findLastIndex(
      this.proposedRootBundles,
      (bundle) => bundle.blockNumber === currentRootBundle.blockNumber
    );
    // If index of current root bundle is not found or is the last bundle, return undefined.
    if (index === -1 || index === this.proposedRootBundles.length - 1) {
      return undefined;
    }
    return this.proposedRootBundles[index + 1];
  }

  getExecutedLeavesForRootBundle(
    rootBundle: ProposedRootBundle,
    latestMainnetBlockToSearch: number
  ): ExecutedRootBundle[] {
    return this.executedRootBundles.filter(
      (executedLeaf: ExecutedRootBundle) =>
        executedLeaf.blockNumber <= latestMainnetBlockToSearch &&
        // Note: We can use > instead of >= here because a leaf can never be executed in same block as its root
        // proposal due to bundle liveness enforced by HubPool. This importantly avoids the edge case
        // where the execution all leaves occurs in the same block as the next proposal, leading us to think
        // that the next proposal is fully executed when its not.
        executedLeaf.blockNumber > rootBundle.blockNumber
    ) as ExecutedRootBundle[];
  }

  getValidatedRootBundles(latestMainnetBlock: number = Number.MAX_SAFE_INTEGER): ProposedRootBundle[] {
    return this.proposedRootBundles.filter((rootBundle: ProposedRootBundle) => {
      if (rootBundle.blockNumber > latestMainnetBlock) {
        return false;
      }
      return this.isRootBundleValid(rootBundle, latestMainnetBlock);
    });
  }

  getLatestFullyExecutedRootBundle(latestMainnetBlock: number): ProposedRootBundle | undefined {
    // Search for latest ProposeRootBundleExecuted event followed by all of its RootBundleExecuted event suggesting
    // that all pool rebalance leaves were executed. This ignores any proposed bundles that were partially executed.
    return _.findLast(this.proposedRootBundles, (rootBundle: ProposedRootBundle) => {
      if (rootBundle.blockNumber > latestMainnetBlock) {
        return false;
      }
      return this.isRootBundleValid(rootBundle, latestMainnetBlock);
    });
  }

  getEarliestFullyExecutedRootBundle(latestMainnetBlock: number, startBlock = 0): ProposedRootBundle | undefined {
    return this.proposedRootBundles.find((rootBundle: ProposedRootBundle) => {
      if (rootBundle.blockNumber > latestMainnetBlock) {
        return false;
      }
      if (rootBundle.blockNumber < startBlock) {
        return false;
      }
      return this.isRootBundleValid(rootBundle, latestMainnetBlock);
    });
  }

  // If n is negative, then return the Nth latest executed bundle, otherwise return the Nth earliest
  // executed bundle. Latest means most recent, earliest means oldest. N cannot be 0.
  // `startBlock` can be used to set the starting point from which we look forwards or backwards, depending
  // on whether n is positive or negative.
  getNthFullyExecutedRootBundle(n: number, startBlock?: number): ProposedRootBundle | undefined {
    if (n === 0) {
      throw new Error("n cannot be 0");
    }
    if (!this.latestBlockSearched) {
      throw new Error("HubPoolClient::getNthFullyExecutedRootBundle client not updated");
    }

    let bundleToReturn: ProposedRootBundle | undefined;

    // If n is negative, then return the Nth latest executed bundle, otherwise return the Nth earliest
    // executed bundle.
    if (n < 0) {
      let nextLatestMainnetBlock = startBlock ?? this.latestBlockSearched;
      for (let i = 0; i < Math.abs(n); i++) {
        bundleToReturn = this.getLatestFullyExecutedRootBundle(nextLatestMainnetBlock);
        const bundleBlockNumber = bundleToReturn ? bundleToReturn.blockNumber : 0;

        // Subtract 1 so that next `getLatestFullyExecutedRootBundle` call filters out the root bundle we just found
        // because its block number is > nextLatestMainnetBlock.
        nextLatestMainnetBlock = Math.max(0, bundleBlockNumber - 1);
      }
    } else {
      let nextStartBlock = startBlock ?? 0;
      for (let i = 0; i < n; i++) {
        bundleToReturn = this.getEarliestFullyExecutedRootBundle(this.latestBlockSearched, nextStartBlock);
        const bundleBlockNumber = bundleToReturn ? bundleToReturn.blockNumber : 0;

        // Add 1 so that next `getEarliestFullyExecutedRootBundle` call filters out the root bundle we just found
        // because its block number is < nextStartBlock.
        nextStartBlock = Math.min(bundleBlockNumber + 1, this.latestBlockSearched);
      }
    }

    return bundleToReturn;
  }

  getLatestBundleEndBlockForChain(chainIdList: number[], latestMainnetBlock: number, chainId: number): number {
    const latestFullyExecutedPoolRebalanceRoot = this.getLatestFullyExecutedRootBundle(latestMainnetBlock);

    // If no event, then we can return a conservative default starting block like 0,
    // or we could throw an Error.
    if (!latestFullyExecutedPoolRebalanceRoot) {
      return 0;
    }

    // Once this proposal event is found, determine its mapping of indices to chainId in its
    // bundleEvaluationBlockNumbers array using CHAIN_ID_LIST. For each chainId, their starting block number is that
    // chain's bundleEvaluationBlockNumber + 1 in this past proposal event.
    return this.getBundleEndBlockForChain(latestFullyExecutedPoolRebalanceRoot, chainId, chainIdList);
  }

  getNextBundleStartBlockNumber(chainIdList: number[], latestMainnetBlock: number, chainId: number): number {
    const endBlock = this.getLatestBundleEndBlockForChain(chainIdList, latestMainnetBlock, chainId);

    // This assumes that chain ID's are only added to the chain ID list over time, and that chains are never
    // deleted.
    return endBlock > 0 ? endBlock + 1 : 0;
  }

  getRunningBalanceBeforeBlockForChain(block: number, chain: number, l1Token: string): TokenRunningBalance {
    // Search ExecutedRootBundles in descending block order to find the most recent event before the target block.
    const executedRootBundle = sortEventsDescending(this.executedRootBundles).find(
      (executedLeaf: ExecutedRootBundle) => {
        return (
          executedLeaf.blockNumber <= block &&
          executedLeaf.chainId === chain &&
          executedLeaf.l1Tokens.map((l1Token) => l1Token.toLowerCase()).includes(l1Token.toLowerCase())
        );
      }
    ) as ExecutedRootBundle;

    return this.getRunningBalanceForToken(l1Token, executedRootBundle);
  }

  public getRunningBalanceForToken(l1Token: string, executedRootBundle: ExecutedRootBundle): TokenRunningBalance {
    let runningBalance = toBN(0);
    let incentiveBalance = toBN(0);
    if (executedRootBundle) {
      const indexOfL1Token = executedRootBundle.l1Tokens
        .map((l1Token) => l1Token.toLowerCase())
        .indexOf(l1Token.toLowerCase());
      runningBalance = executedRootBundle.runningBalances[indexOfL1Token];
      incentiveBalance = executedRootBundle.incentiveBalances[indexOfL1Token];
    }

    return { runningBalance, incentiveBalance };
  }

  async _update(eventNames: HubPoolEvent[]): Promise<HubPoolUpdate> {
    const hubPoolEvents = this.hubPoolEventFilters();

    const searchConfig = {
      fromBlock: this.firstBlockToSearch,
      toBlock: this.eventSearchConfig.toBlock || (await this.hubPool.provider.getBlockNumber()),
      maxBlockLookBack: this.eventSearchConfig.maxBlockLookBack,
    };
    if (searchConfig.fromBlock > searchConfig.toBlock) {
      this.logger.warn({ at: "HubPoolClient#_update", message: "Invalid update() searchConfig.", searchConfig });
      return { success: false };
    }

    this.logger.debug({
      at: "HubPoolClient",
      message: "Updating HubPool client",
      searchConfig,
      eventNames,
    });
    const timerStart = Date.now();
    const [currentTime, pendingRootBundleProposal, ...events] = await Promise.all([
      this.hubPool.getCurrentTime({ blockTag: searchConfig.toBlock }),
      this.hubPool.rootBundleProposal({ blockTag: searchConfig.toBlock }),
      ...eventNames.map((eventName) => paginatedEventQuery(this.hubPool, hubPoolEvents[eventName], searchConfig)),
    ]);
    this.logger.debug({
      at: "HubPoolClient#_update",
      message: `Time to query new events from RPC for ${this.chainId}: ${Date.now() - timerStart} ms`,
    });

    const _events = Object.fromEntries(eventNames.map((eventName, idx) => [eventName, events[idx]]));

    return {
      success: true,
      currentTime,
      pendingRootBundleProposal,
      searchEndBlock: searchConfig.toBlock,
      events: _events,
    };
  }

  async update(eventsToQuery?: HubPoolEvent[]): Promise<void> {
    if (!this.configStoreClient.isUpdated) {
      throw new Error("ConfigStoreClient not updated");
    }

    eventsToQuery = eventsToQuery ?? (Object.keys(this.hubPoolEventFilters()) as HubPoolEvent[]); // Query all events by default.

    const update = await this._update(eventsToQuery);
    if (!update.success) {
      // This failure only occurs if the RPC searchConfig is miscomputed, and has only been seen in the hardhat test
      // environment. Normal failures will throw instead. This is therefore an unfortunate workaround until we can
      // understand why we see this in test. @todo: Resolve.
      return;
    }
    const { events, currentTime, pendingRootBundleProposal, searchEndBlock } = update;

    for (const event of events["CrossChainContractsSet"]) {
      const args = spreadEventWithBlockNumber(event) as CrossChainContractsSet;
      assign(
        this.crossChainContracts,
        [args.l2ChainId],
        [
          {
            spokePool: args.spokePool,
            blockNumber: args.blockNumber,
            transactionIndex: args.transactionIndex,
            logIndex: args.logIndex,
          },
        ]
      );
    }

    for (const event of events["SetPoolRebalanceRoute"]) {
      const args = spreadEventWithBlockNumber(event) as SetPoolRebalanceRoot;
      assign(this.l1TokensToDestinationTokens, [args.l1Token, args.destinationChainId], args.destinationToken);
      assign(
        this.l1TokensToDestinationTokensWithBlock,
        [args.l1Token, args.destinationChainId],
        [
          {
            l1Token: args.l1Token,
            l2Token: args.destinationToken,
            blockNumber: args.blockNumber,
            transactionIndex: args.transactionIndex,
            logIndex: args.logIndex,
          },
        ]
      );
    }

    // For each enabled Lp token fetch the token symbol and decimals from the token contract. Note this logic will
    // only run iff a new token has been enabled. Will only append iff the info is not there already.
    // Filter out any duplicate addresses. This might happen due to enabling, disabling and re-enabling a token.
    const uniqueL1Tokens = [
      ...Array.from(
        new Set(events["L1TokenEnabledForLiquidityProvision"].map((event) => spreadEvent(event.args).l1Token))
      ),
    ];
    const [tokenInfo, lpTokenInfo] = await Promise.all([
      Promise.all(uniqueL1Tokens.map((l1Token: string) => fetchTokenInfo(l1Token, this.hubPool.provider))),
      Promise.all(
        uniqueL1Tokens.map(
          async (l1Token: string) => await this.hubPool.pooledTokens(l1Token, { blockTag: update.searchEndBlock })
        )
      ),
    ]);
    for (const info of tokenInfo) {
      if (!this.l1Tokens.find((token) => token.symbol === info.symbol)) {
        if (info.decimals > 0 && info.decimals <= 18) {
          this.l1Tokens.push(info);
        } else {
          throw new Error(`Unsupported HubPool token: ${JSON.stringify(info)}`);
        }
      }
    }

    uniqueL1Tokens.forEach((token: string, i) => {
      this.lpTokens[token] = { lastLpFeeUpdate: lpTokenInfo[i].lastLpFeeUpdate };
    });

    this.proposedRootBundles.push(
      ...events["ProposeRootBundle"]
        .filter((event) => !this.configOverride.ignoredHubProposedBundles.includes(event.blockNumber))
        .map((event) => {
          return { ...spreadEventWithBlockNumber(event), transactionHash: event.transactionHash } as ProposedRootBundle;
        })
    );
    this.canceledRootBundles.push(
      ...events["RootBundleCanceled"].map((event) => spreadEventWithBlockNumber(event) as CancelledRootBundle)
    );
    this.disputedRootBundles.push(
      ...events["RootBundleDisputed"].map((event) => spreadEventWithBlockNumber(event) as DisputedRootBundle)
    );

    for (const event of events["RootBundleExecuted"]) {
      if (this.configOverride.ignoredHubExecutedBundles.includes(event.blockNumber)) {
        continue;
      }

      // Set running balances and incentive balances for this bundle.
      // Pre-UBA: runningBalances length is 1:1 with l1Tokens length. Pad incentiveBalances with zeroes.
      // Post-UBA: runningBalances array is a concatenation of pre-UBA runningBalances and incentiveBalances.
      const executedRootBundle = spreadEventWithBlockNumber(event) as ExecutedRootBundle;
      const { l1Tokens, runningBalances } = executedRootBundle;
      const nTokens = l1Tokens.length;

      // Safeguard
      if (![nTokens, nTokens * 2].includes(runningBalances.length)) {
        throw new Error(
          `Invalid runningBalances length: ${runningBalances.length}. Expected ${nTokens} or ${nTokens * 2} for chain ${
            this.chainId
          } transaction ${event.transactionHash}`
        );
      }
      executedRootBundle.runningBalances = runningBalances.slice(0, nTokens);
      executedRootBundle.incentiveBalances =
        runningBalances.length > nTokens ? runningBalances.slice(nTokens) : runningBalances.map(() => toBN(0));
      this.executedRootBundles.push(executedRootBundle);
    }

    // If the contract's current rootBundleProposal() value has an unclaimedPoolRebalanceLeafCount > 0, then
    // it means that either the root bundle proposal is in the challenge period and can be disputed, or it has
    // passed the challenge period and pool rebalance leaves can be executed. Once all leaves are executed, the
    // unclaimed count will drop to 0 and at that point there is nothing more that we can do with this root bundle
    // besides proposing another one.
    if (pendingRootBundleProposal.unclaimedPoolRebalanceLeafCount > 0) {
      const mostRecentProposedRootBundle = this.proposedRootBundles[this.proposedRootBundles.length - 1];
      this.pendingRootBundle = {
        poolRebalanceRoot: pendingRootBundleProposal.poolRebalanceRoot,
        relayerRefundRoot: pendingRootBundleProposal.relayerRefundRoot,
        slowRelayRoot: pendingRootBundleProposal.slowRelayRoot,
        proposer: pendingRootBundleProposal.proposer,
        unclaimedPoolRebalanceLeafCount: pendingRootBundleProposal.unclaimedPoolRebalanceLeafCount,
        challengePeriodEndTimestamp: pendingRootBundleProposal.challengePeriodEndTimestamp,
        bundleEvaluationBlockNumbers: mostRecentProposedRootBundle.bundleEvaluationBlockNumbers.map(
          (block: BigNumber) => {
            // Ideally, the HubPool.sol contract should limit the size of the elements within the
            // bundleEvaluationBlockNumbers array. But because it doesn't, we wrap the cast of BN --> Number
            // in a try/catch statement and return some value that would always be disputable.
            // This catches the denial of service attack vector where a malicious proposer proposes with bundle block
            // evaluation block numbers larger than what BigNumber::toNumber() can handle.
            try {
              return block.toNumber();
            } catch {
              return 0;
            }
          }
        ),
        proposalBlockNumber: mostRecentProposedRootBundle.blockNumber,
      };
    } else {
      this.pendingRootBundle = undefined;
    }

    this.currentTime = currentTime;
    this.latestBlockSearched = searchEndBlock;
    this.firstBlockToSearch = update.searchEndBlock + 1; // Next iteration should start off from where this one ended.
    this.eventSearchConfig.toBlock = undefined; // Caller can re-set on subsequent updates if necessary.

    this.isUpdated = true;
    this.logger.debug({ at: "HubPoolClient::update", message: "HubPool client updated!", searchEndBlock });
  }

  // Returns end block for `chainId` in ProposedRootBundle.bundleBlockEvalNumbers. Looks up chainId
  // in chainId list, gets the index where its located, and returns the value of the index in
  // bundleBlockEvalNumbers. Returns 0 if `chainId` can't be found in `chainIdList` and if index doesn't
  // exist in bundleBlockEvalNumbers.
  protected getBundleEndBlockForChain(
    proposeRootBundleEvent: ProposedRootBundle,
    chainId: number,
    chainIdList: number[]
  ): number {
    const bundleEvaluationBlockNumbers: BigNumber[] = proposeRootBundleEvent.bundleEvaluationBlockNumbers;
    const chainIdIndex = chainIdList.indexOf(chainId);
    if (chainIdIndex === -1) {
      return 0;
    }
    // Sometimes, the root bundle event's chain ID list will update from bundle to bundle, so we need to check that
    // the bundle evaluation block number list is long enough to contain this index. We assume that chain ID's
    // are only added to the bundle block list, never deleted.
    if (chainIdIndex >= bundleEvaluationBlockNumbers.length) {
      return 0;
    }
    return bundleEvaluationBlockNumbers[chainIdIndex].toNumber();
  }
}<|MERGE_RESOLUTION|>--- conflicted
+++ resolved
@@ -19,13 +19,8 @@
   RealizedLpFee,
   SetPoolRebalanceRoot,
   TokenRunningBalance,
-<<<<<<< HEAD
-  v2DepositWithBlock,
-  v3DepositWithBlock,
-=======
   V2DepositWithBlock,
   V3DepositWithBlock,
->>>>>>> 3897754e
 } from "../interfaces";
 import * as lpFeeCalculator from "../lpFeeCalculator";
 import {
@@ -52,7 +47,6 @@
 } from "../utils";
 import { AcrossConfigStoreClient as ConfigStoreClient } from "./AcrossConfigStoreClient/AcrossConfigStoreClient";
 import { BaseAbstractClient } from "./BaseAbstractClient";
-import { isUBAActivatedAtBlock } from "./UBAClient/UBAClientUtilities";
 
 type _HubPoolUpdate = {
   success: true;
@@ -77,24 +71,14 @@
 };
 
 // Temporary type for v2 -> v3 transition. @todo: Remove.
-<<<<<<< HEAD
-export type v2PartialDepositWithBlock = Pick<
-  v2DepositWithBlock,
-=======
 export type V2PartialDepositWithBlock = Pick<
   V2DepositWithBlock,
->>>>>>> 3897754e
   "originChainId" | "destinationChainId" | "originToken" | "amount" | "quoteTimestamp" | "blockNumber"
 >;
 
 // Temporary type for v2 -> v3 transition. @todo: Remove.
-<<<<<<< HEAD
-export type v3PartialDepositWithBlock = Pick<
-  v3DepositWithBlock,
-=======
 export type V3PartialDepositWithBlock = Pick<
   V3DepositWithBlock,
->>>>>>> 3897754e
   "originChainId" | "destinationChainId" | "inputToken" | "inputAmount" | "quoteTimestamp" | "blockNumber"
 >;
 
@@ -259,13 +243,8 @@
    */
   getL1TokenForDeposit(
     deposit:
-<<<<<<< HEAD
-      | Pick<v2DepositWithBlock, "originChainId" | "originToken" | "quoteBlockNumber">
-      | Pick<v3DepositWithBlock, "originChainId" | "inputToken" | "quoteBlockNumber">
-=======
       | Pick<V2DepositWithBlock, "originChainId" | "originToken" | "quoteBlockNumber">
       | Pick<V3DepositWithBlock, "originChainId" | "inputToken" | "quoteBlockNumber">
->>>>>>> 3897754e
   ): string {
     // L1-->L2 token mappings are set via PoolRebalanceRoutes which occur on mainnet,
     // so we use the latest token mapping. This way if a very old deposit is filled, the relayer can use the
@@ -283,13 +262,8 @@
    */
   getL2TokenForDeposit(
     deposit:
-<<<<<<< HEAD
-      | Pick<v2DepositWithBlock, "originChainId" | "destinationChainId" | "originToken" | "quoteBlockNumber">
-      | Pick<v3DepositWithBlock, "originChainId" | "destinationChainId" | "inputToken" | "quoteBlockNumber">,
-=======
       | Pick<V2DepositWithBlock, "originChainId" | "destinationChainId" | "originToken" | "quoteBlockNumber">
       | Pick<V3DepositWithBlock, "originChainId" | "destinationChainId" | "inputToken" | "quoteBlockNumber">,
->>>>>>> 3897754e
     l2ChainId = deposit.destinationChainId
   ): string {
     const l1Token = this.getL1TokenForDeposit(deposit);
@@ -368,37 +342,20 @@
   }
 
   async computeRealizedLpFeePct(
-<<<<<<< HEAD
-    deposit: v2PartialDepositWithBlock | v3PartialDepositWithBlock
-=======
     deposit: V2PartialDepositWithBlock | V3PartialDepositWithBlock
->>>>>>> 3897754e
   ): Promise<RealizedLpFee> {
     const [lpFee] = await this.batchComputeRealizedLpFeePct([deposit]);
     return lpFee;
   }
 
   async batchComputeRealizedLpFeePct(
-<<<<<<< HEAD
-    _deposits: (v2PartialDepositWithBlock | v3PartialDepositWithBlock)[]
-=======
     _deposits: (V2PartialDepositWithBlock | V3PartialDepositWithBlock)[]
->>>>>>> 3897754e
   ): Promise<RealizedLpFee[]> {
     assert(_deposits.length > 0, "No deposits supplied to batchComputeRealizedLpFeePct");
     if (!isDefined(this.currentTime)) {
       throw new Error("HubPoolClient has not set a currentTime");
     }
 
-<<<<<<< HEAD
-    const deposits: v3PartialDepositWithBlock[] = _deposits.map((deposit) => {
-      if (isV3Deposit(deposit as DepositWithBlock)) {
-        return deposit as v3DepositWithBlock;
-      }
-
-      const { originToken: inputToken, amount: inputAmount, ...partialDeposit } = deposit as v2DepositWithBlock;
-      const v3Deposit: v3PartialDepositWithBlock = {
-=======
     const deposits: V3PartialDepositWithBlock[] = _deposits.map((deposit) => {
       if (isV3Deposit(deposit as DepositWithBlock)) {
         return deposit as V3DepositWithBlock;
@@ -406,7 +363,6 @@
 
       const { originToken: inputToken, amount: inputAmount, ...partialDeposit } = deposit as V2DepositWithBlock;
       const v3Deposit: V3PartialDepositWithBlock = {
->>>>>>> 3897754e
         ...partialDeposit,
         inputToken,
         inputAmount,
@@ -482,16 +438,6 @@
       const { originChainId, destinationChainId, inputToken, inputAmount, quoteTimestamp } = deposit;
       const quoteBlock = quoteBlocks[quoteTimestamp];
 
-<<<<<<< HEAD
-      // Compare deposit block against UBA bundle start blocks. If the deposit is post-UBA
-      // then realizedLpFeePct computation is deferred until after UBA Client update.
-      if (isUBAActivatedAtBlock(this, deposit.blockNumber, deposit.originChainId)) {
-        return { quoteBlock, realizedLpFeePct: undefined };
-      }
-
-      // Otherwise, use the legacy fee model which is based ont he deposit quote block.
-=======
->>>>>>> 3897754e
       const hubPoolToken = hubPoolTokens[inputToken];
       const rateModel = this.configStoreClient.getRateModelForBlockNumber(
         hubPoolToken,
@@ -964,8 +910,6 @@
       }
 
       // Set running balances and incentive balances for this bundle.
-      // Pre-UBA: runningBalances length is 1:1 with l1Tokens length. Pad incentiveBalances with zeroes.
-      // Post-UBA: runningBalances array is a concatenation of pre-UBA runningBalances and incentiveBalances.
       const executedRootBundle = spreadEventWithBlockNumber(event) as ExecutedRootBundle;
       const { l1Tokens, runningBalances } = executedRootBundle;
       const nTokens = l1Tokens.length;
