import { Contract, BigNumber, Event, EventFilter } from "ethers";
import { Block } from "@ethersproject/abstract-provider";
import { BlockFinder } from "@uma/sdk";
import winston from "winston";
import _ from "lodash";
import {
  assign,
  EventSearchConfig,
  MakeOptional,
  BigNumberish,
<<<<<<< HEAD
  getImpliedBundleBlockRanges,
  getBlockRangeForChain,
  getBlockForChain,
=======
  stringifyJSONWithNumericString,
  isDefined,
>>>>>>> 5f5d2dbd
} from "../utils";
import {
  fetchTokenInfo,
  sortEventsDescending,
  spreadEvent,
  spreadEventWithBlockNumber,
  paginatedEventQuery,
  toBN,
} from "../utils";
import {
  Deposit,
  L1Token,
  CancelledRootBundle,
  DisputedRootBundle,
  LpToken,
  TokenRunningBalance,
  DepositWithBlock,
  ProposedRootBundleStringified,
  ExecutedRootBundleStringified,
} from "../interfaces";
import { ExecutedRootBundle, PendingRootBundle, ProposedRootBundle } from "../interfaces";
import { CrossChainContractsSet, DestinationTokenWithBlock, SetPoolRebalanceRoot } from "../interfaces";
import * as lpFeeCalculator from "../lpFeeCalculator";
import { AcrossConfigStoreClient as ConfigStoreClient } from "./AcrossConfigStoreClient/AcrossConfigStoreClient";
import { BaseAbstractClient } from "./BaseAbstractClient";
import { isUBAActivatedAtBlock } from "./UBAClient/UBAClientUtilities";

type _HubPoolUpdate = {
  success: true;
  currentTime: number;
  latestBlockNumber: number;
  pendingRootBundleProposal: PendingRootBundle;
  events: Record<string, Event[]>;
  searchEndBlock: number;
};
export type HubPoolUpdate = { success: false } | _HubPoolUpdate;

type HubPoolEvent =
  | "SetPoolRebalanceRoute"
  | "SetPoolRebalanceRoute"
  | "L1TokenEnabledForLiquidityProvision"
  | "ProposeRootBundle"
  | "RootBundleCanceled"
  | "RootBundleDisputed"
  | "RootBundleExecuted"
  | "CrossChainContractsSet";

type L1TokensToDestinationTokens = {
  [l1Token: string]: { [destinationChainId: number]: string };
};
export class HubPoolClient extends BaseAbstractClient {
  // L1Token -> destinationChainId -> destinationToken
  protected l1TokensToDestinationTokens: L1TokensToDestinationTokens = {};
  protected l1Tokens: L1Token[] = []; // L1Tokens and their associated info.
  protected lpTokens: { [token: string]: LpToken } = {};
  protected proposedRootBundles: ProposedRootBundle[] = [];
  protected canceledRootBundles: CancelledRootBundle[] = [];
  protected disputedRootBundles: DisputedRootBundle[] = [];
  protected executedRootBundles: ExecutedRootBundle[] = [];
  protected crossChainContracts: { [l2ChainId: number]: CrossChainContractsSet[] } = {};
  protected l1TokensToDestinationTokensWithBlock: {
    [l1Token: string]: { [destinationChainId: number]: DestinationTokenWithBlock[] };
  } = {};
  protected pendingRootBundle: PendingRootBundle | undefined;

  public firstBlockToSearch: number;
  public latestBlockNumber: number | undefined;
  public currentTime: number | undefined;
  public readonly blockFinder: BlockFinder<Block>;

  constructor(
    readonly logger: winston.Logger,
    readonly hubPool: Contract,
    public configStoreClient: ConfigStoreClient,
    public deploymentBlock = 0,
    readonly chainId: number = 1,
    readonly eventSearchConfig: MakeOptional<EventSearchConfig, "toBlock"> = { fromBlock: 0, maxBlockLookBack: 0 },
    protected readonly configOverride: {
      ignoredHubExecutedBundles: number[];
      ignoredHubProposedBundles: number[];
    } = {
      ignoredHubExecutedBundles: [],
      ignoredHubProposedBundles: [],
    }
  ) {
    super();
    this.latestBlockNumber = deploymentBlock === 0 ? deploymentBlock : deploymentBlock - 1;
    this.firstBlockToSearch = eventSearchConfig.fromBlock;

    const provider = this.hubPool.provider;
    this.blockFinder = new BlockFinder(provider.getBlock.bind(provider));
  }

  protected hubPoolEventFilters(): Record<HubPoolEvent, EventFilter> {
    return {
      SetPoolRebalanceRoute: this.hubPool.filters.SetPoolRebalanceRoute(),
      L1TokenEnabledForLiquidityProvision: this.hubPool.filters.L1TokenEnabledForLiquidityProvision(),
      ProposeRootBundle: this.hubPool.filters.ProposeRootBundle(),
      RootBundleCanceled: this.hubPool.filters.RootBundleCanceled(),
      RootBundleDisputed: this.hubPool.filters.RootBundleDisputed(),
      RootBundleExecuted: this.hubPool.filters.RootBundleExecuted(),
      CrossChainContractsSet: this.hubPool.filters.CrossChainContractsSet(),
    };
  }

  hasPendingProposal(): boolean {
    return this.pendingRootBundle !== undefined;
  }

  getPendingRootBundle(): PendingRootBundle | undefined {
    return this.pendingRootBundle;
  }

  getProposedRootBundles(): ProposedRootBundle[] {
    return this.proposedRootBundles;
  }

  getCancelledRootBundles(): CancelledRootBundle[] {
    return this.canceledRootBundles;
  }

  getDisputedRootBundles(): DisputedRootBundle[] {
    return this.disputedRootBundles;
  }

  getSpokePoolForBlock(chain: number, block: number = Number.MAX_SAFE_INTEGER): string {
    if (!this.crossChainContracts[chain]) {
      throw new Error(`No cross chain contracts set for ${chain}`);
    }
    const mostRecentSpokePoolUpdateBeforeBlock = (
      sortEventsDescending(this.crossChainContracts[chain]) as CrossChainContractsSet[]
    ).find((crossChainContract) => crossChainContract.blockNumber <= block);
    if (!mostRecentSpokePoolUpdateBeforeBlock) {
      throw new Error(`No cross chain contract found before block ${block} for chain ${chain}`);
    } else {
      return mostRecentSpokePoolUpdateBeforeBlock.spokePool;
    }
  }

  getSpokePoolActivationBlock(chain: number, spokePool: string): number | undefined {
    // Return first time that this spoke pool was registered in the HubPool as a cross chain contract. We can use
    // this block as the oldest block that we should query for SpokePoolClient purposes.
    const mostRecentSpokePoolUpdateBeforeBlock = this.crossChainContracts[chain].find(
      (crossChainContract) => crossChainContract.spokePool === spokePool
    );
    return mostRecentSpokePoolUpdateBeforeBlock?.blockNumber;
  }

  getDestinationTokenForDeposit(deposit: {
    originChainId: number;
    originToken: string;
    destinationChainId: number;
  }): string {
    const l1Token = this.getL1TokenForDeposit(deposit);
    const destinationToken = this.getDestinationTokenForL1Token(l1Token, deposit.destinationChainId);
    if (!destinationToken) {
      this.logger.error({
        at: "HubPoolClient",
        message: "No destination token found",
        deposit,
        notificationPath: "across-error",
      });
    }
    return destinationToken;
  }

  getL1TokensToDestinationTokens(): L1TokensToDestinationTokens {
    return this.l1TokensToDestinationTokens;
  }

  getL1TokenForDeposit(deposit: { originChainId: number; originToken: string }): string {
    const l1Token = Object.keys(this.l1TokensToDestinationTokens).find((_l1Token) => {
      return this.l1TokensToDestinationTokens[_l1Token][deposit.originChainId] === deposit.originToken;
    });
    if (!l1Token) {
      throw new Error(
        `Could not find L1 Token for origin chain ${deposit.originChainId} and origin token ${deposit.originToken}!`
      );
    }
    return l1Token;
  }

  getL1TokenCounterpartAtBlock(l2ChainId: number, l2Token: string, hubPoolBlock: number): string {
    const l1Token = Object.keys(this.l1TokensToDestinationTokensWithBlock).find((_l1Token) => {
      // If this token doesn't exist on this L2, return false.
      if (this.l1TokensToDestinationTokensWithBlock[_l1Token][l2ChainId] === undefined) {
        return false;
      }

      // Find the last mapping published before the target block.
      return sortEventsDescending(this.l1TokensToDestinationTokensWithBlock[_l1Token][l2ChainId]).find(
        (mapping: DestinationTokenWithBlock) => mapping.l2Token === l2Token && mapping.blockNumber <= hubPoolBlock
      );
    });
    if (!l1Token) {
      throw new Error(
        `Could not find L1 token mapping for chain ${l2ChainId} and L2 token ${l2Token} equal to or earlier than block ${hubPoolBlock}!`
      );
    }
    return l1Token;
  }

  getDestinationTokenForL1Token(l1Token: string, destinationChainId: number): string {
    return this.l1TokensToDestinationTokens[l1Token][destinationChainId];
  }

  l2TokenEnabledForL1Token(l1Token: string, destinationChainId: number): boolean {
    return this.l1TokensToDestinationTokens[l1Token][destinationChainId] != undefined;
  }
  getDestinationTokensToL1TokensForChainId(chainId: number): { [destinationToken: string]: L1Token } {
    return Object.fromEntries(
      this.l1Tokens
        .map((l1Token): [string, L1Token] => [this.getDestinationTokenForL1Token(l1Token.address, chainId), l1Token])
        .filter((entry) => entry[0] !== undefined)
    );
  }

  protected async getBlockNumber(timestamp: number): Promise<number | undefined> {
    return (await this.blockFinder.getBlockForTimestamp(timestamp)).number;
  }

  async getCurrentPoolUtilization(l1Token: string): Promise<BigNumberish> {
    return await this.hubPool.callStatic.liquidityUtilizationCurrent(l1Token);
  }

  async getPostRelayPoolUtilization(
    l1Token: string,
    quoteBlockNumber: number,
    relaySize: BigNumber
  ): Promise<{
    current: BigNumber;
    post: BigNumber;
  }> {
    const overrides = { blockTag: quoteBlockNumber };
    const [current, post] = await Promise.all([
      this.hubPool.callStatic.liquidityUtilizationCurrent(l1Token, overrides),
      this.hubPool.callStatic.liquidityUtilizationPostRelay(l1Token, relaySize, overrides),
    ]);
    return { current, post };
  }

  protected async getUtilization(
    l1Token: string,
    blockNumber: number,
    amount: BigNumber,
    // eslint-disable-next-line @typescript-eslint/no-unused-vars
    _timestamp: number
  ): Promise<{ current: BigNumber; post: BigNumber }> {
    return this.getPostRelayPoolUtilization(l1Token, blockNumber, amount);
  }

  async computeRealizedLpFeePct(
    deposit: Pick<
      DepositWithBlock,
      "quoteTimestamp" | "amount" | "destinationChainId" | "originChainId" | "blockNumber"
    >,
    l1Token: string
  ): Promise<{ realizedLpFeePct: BigNumber | undefined; quoteBlock: number }> {
    if (!isDefined(this.currentTime)) {
      throw new Error("HubPoolClient has not set a currentTime");
    }
    const quoteBlock = await this.getBlockNumber(deposit.quoteTimestamp);
    if (!isDefined(quoteBlock)) {
      throw new Error(`Could not find block for timestamp ${deposit.quoteTimestamp}`);
    }

<<<<<<< HEAD
    // To determine if a deposit should be applied a UBA fee, we need to check the *hub chain* start block of the bundle
    // that would contain this deposit.
    const bundleStartBlockContainingDeposit = this.getBundleStartBlocksForProposalContainingBlock(
      deposit.blockNumber,
      deposit.originChainId,
      this.latestBlockNumber
    );
    const depositMainnetStartBlock = getBlockForChain(
      bundleStartBlockContainingDeposit,
      this.chainId,
      this.configStoreClient.enabledChainIds
    );
    if (isUBAActivatedAtBlock(this, depositMainnetStartBlock)) {
=======
    // Compare deposit block against UBA bundle start blocks.
    if (isUBAActivatedAtBlock(this, deposit.blockNumber, deposit.originChainId)) {
>>>>>>> 5f5d2dbd
      // If UBA deposit then we can't compute the realizedLpFeePct until after we've updated the UBA Client.
      return {
        realizedLpFeePct: undefined,
        quoteBlock,
      };
    }

    // Otherwise, use the legacy fee model which is based ont he deposit quote block.
    const rateModel = this.configStoreClient.getRateModelForBlockNumber(
      l1Token,
      deposit.originChainId,
      deposit.destinationChainId,
      quoteBlock
    );

    const { current, post } = await this.getUtilization(l1Token, quoteBlock, deposit.amount, deposit.quoteTimestamp);
    const realizedLpFeePct = lpFeeCalculator.calculateRealizedLpFeePct(rateModel, current, post);

    return { realizedLpFeePct, quoteBlock };
  }

  getL1Tokens(): L1Token[] {
    return this.l1Tokens;
  }

  getTokenInfoForL1Token(l1Token: string): L1Token | undefined {
    return this.l1Tokens.find((token) => token.address === l1Token);
  }

  getLpTokenInfoForL1Token(l1Token: string): LpToken | undefined {
    return this.lpTokens[l1Token];
  }

  getL1TokenInfoForL2Token(l2Token: string, chainId: number): L1Token | undefined {
    const l1TokenCounterpart = this.getL1TokenCounterpartAtBlock(chainId, l2Token, this.latestBlockNumber || 0);
    return this.getTokenInfoForL1Token(l1TokenCounterpart);
  }

  getTokenInfoForDeposit(deposit: Deposit): L1Token | undefined {
    return this.getTokenInfoForL1Token(this.getL1TokenForDeposit(deposit));
  }

  getTokenInfo(chainId: number | string, tokenAddress: string): L1Token | undefined {
    const deposit = { originChainId: parseInt(chainId.toString()), originToken: tokenAddress } as Deposit;
    return this.getTokenInfoForDeposit(deposit);
  }

  getSpokeActivationBlockForChain(chainId: number): number {
    return this.getSpokePoolActivationBlock(chainId, this.getSpokePoolForBlock(chainId)) ?? 0;
  }

<<<<<<< HEAD
  /**
   * Return start blocks for all block ranges in bundle that contained the event emitted at `eventBlock` on `eventChain`
   * @param eventBlock
   * @param eventChain
   * @param hubPoolLatestBlock
   * @returns
   */
  getBundleStartBlocksForProposalContainingBlock(
    eventBlock: number,
    eventChain: number,
    hubPoolLatestBlock?: number
  ): number[] {
    const enabledChains = this.configStoreClient.enabledChainIds;

    // First find the latest executed bundle as of `hubPoolLatestBlock`.
    const latestExecutedBundle = this.getNthFullyExecutedRootBundle(-1, hubPoolLatestBlock);

    // If there is no latest executed bundle, then return 0. This means that there is no
    // bundle before `hubPoolLatestBlock` containing the event block so the next bundle will start at
    // 0 and contain the event.
    if (!isDefined(latestExecutedBundle)) {
      return Array(enabledChains.length).fill(0);
    }

    // Construct the bundle's block range
    const blockRanges = getImpliedBundleBlockRanges(this, this.configStoreClient, latestExecutedBundle);
    const blockRangesForChains = Object.fromEntries(
      enabledChains.map((chainId) => [chainId, getBlockRangeForChain(blockRanges, chainId, enabledChains)])
    );

    // Now compare the eventBlock against the eventBlockRange.
    const eventBlockRange = getBlockRangeForChain(blockRanges, eventChain, enabledChains);

    // If event is greater than the latest bundle's end block, then the next bundle will contain the event. The
    // the next bundle will start at these end blocks + 1
    if (eventBlock > eventBlockRange[1]) {
      // If the chain is disabled as of `hubPoolLatestBlock`, then don't add 1
      const enabledChainsForProposal = this.configStoreClient.getEnabledChains(
        hubPoolLatestBlock,
        this.configStoreClient.enabledChainIds
      );
      return enabledChains.map((chainId) => {
        if (!enabledChainsForProposal.includes(chainId)) {
          return blockRangesForChains[chainId][1];
        } else return blockRangesForChains[chainId][1] + 1;
      });
    }

    // Now check if the event is greater than the latest bundle's start block. If so, return the start blocks
    // for each chain.
    if (eventBlock >= eventBlockRange[0]) {
      return enabledChains.map((chainId) => blockRangesForChains[chainId][0]);
    }

    // At this point we need to repeat the above steps starting at the validated bundle preceding `latestExecutedBundle`.
    return this.getBundleStartBlocksForProposalContainingBlock(
      eventBlock,
      eventChain,
      latestExecutedBundle.blockNumber
    );
  }

=======
>>>>>>> 5f5d2dbd
  // Root bundles are valid if all of their pool rebalance leaves have been executed before the next bundle, or the
  // latest mainnet block to search. Whichever comes first.
  isRootBundleValid(rootBundle: ProposedRootBundle, latestMainnetBlock: number): boolean {
    const nextRootBundle = this.getFollowingRootBundle(rootBundle);
    const executedLeafCount = this.getExecutedLeavesForRootBundle(
      rootBundle,
      nextRootBundle ? Math.min(nextRootBundle.blockNumber, latestMainnetBlock) : latestMainnetBlock
    );
    return executedLeafCount.length === rootBundle.poolRebalanceLeafCount;
  }

  // This should find the ProposeRootBundle event whose bundle block number for `chain` is closest to the `block`
  // without being smaller. It returns the bundle block number for the chain or undefined if not matched.
  getRootBundleEvalBlockNumberContainingBlock(
    latestMainnetBlock: number,
    block: number,
    chain: number,
    chainIdListOverride?: number[]
  ): number | undefined {
    const chainIdList = chainIdListOverride ?? this.configStoreClient.enabledChainIds;
    let endingBlockNumber: number | undefined;
    // Search proposed root bundles in reverse chronological order.
    for (let i = this.proposedRootBundles.length - 1; i >= 0; i--) {
      const rootBundle = this.proposedRootBundles[i];
      const nextRootBundle = this.getFollowingRootBundle(rootBundle);
      if (!this.isRootBundleValid(rootBundle, nextRootBundle ? nextRootBundle.blockNumber : latestMainnetBlock)) {
        continue;
      }

      // 0 is the default value bundleEvalBlockNumber.
      const bundleEvalBlockNumber = this.getBundleEndBlockForChain(
        rootBundle as ProposedRootBundle,
        chain,
        chainIdList
      );

      // Since we're iterating from newest to oldest, bundleEvalBlockNumber is only decreasing, and if the
      // bundleEvalBlockNumber is smaller than the target block, then we should return the last set `endingBlockNumber`.
      if (bundleEvalBlockNumber <= block) {
        if (bundleEvalBlockNumber === block) {
          endingBlockNumber = bundleEvalBlockNumber;
        }
        break;
      }
      endingBlockNumber = bundleEvalBlockNumber;
    }
    return endingBlockNumber;
  }

  // TODO: This might not be necessary since the cumulative root bundle count doesn't grow fast enough, but consider
  // using _.findLast/_.find instead of resorting the arrays if these functions begin to take a lot time.
  getProposedRootBundlesInBlockRange(startingBlock: number, endingBlock: number): ProposedRootBundle[] {
    return this.proposedRootBundles.filter(
      (bundle: ProposedRootBundle) => bundle.blockNumber >= startingBlock && bundle.blockNumber <= endingBlock
    );
  }

  getCancelledRootBundlesInBlockRange(startingBlock: number, endingBlock: number): CancelledRootBundle[] {
    return sortEventsDescending(this.canceledRootBundles).filter(
      (bundle: CancelledRootBundle) => bundle.blockNumber >= startingBlock && bundle.blockNumber <= endingBlock
    );
  }

  getDisputedRootBundlesInBlockRange(startingBlock: number, endingBlock: number): DisputedRootBundle[] {
    return sortEventsDescending(this.disputedRootBundles).filter(
      (bundle: DisputedRootBundle) => bundle.blockNumber >= startingBlock && bundle.blockNumber <= endingBlock
    );
  }

  getLatestProposedRootBundle(): ProposedRootBundle {
    return this.proposedRootBundles[this.proposedRootBundles.length - 1] as ProposedRootBundle;
  }

  getFollowingRootBundle(currentRootBundle: ProposedRootBundle): ProposedRootBundle | undefined {
    const index = _.findLastIndex(
      this.proposedRootBundles,
      (bundle) => bundle.blockNumber === currentRootBundle.blockNumber
    );
    // If index of current root bundle is not found or is the last bundle, return undefined.
    if (index === -1 || index === this.proposedRootBundles.length - 1) {
      return undefined;
    }
    return this.proposedRootBundles[index + 1];
  }

  getExecutedLeavesForRootBundle(
    rootBundle: ProposedRootBundle,
    latestMainnetBlockToSearch: number
  ): ExecutedRootBundle[] {
    return this.executedRootBundles.filter(
      (executedLeaf: ExecutedRootBundle) =>
        executedLeaf.blockNumber <= latestMainnetBlockToSearch &&
        // Note: We can use > instead of >= here because a leaf can never be executed in same block as its root
        // proposal due to bundle liveness enforced by HubPool. This importantly avoids the edge case
        // where the execution all leaves occurs in the same block as the next proposal, leading us to think
        // that the next proposal is fully executed when its not.
        executedLeaf.blockNumber > rootBundle.blockNumber
    ) as ExecutedRootBundle[];
  }

  getValidatedRootBundles(latestMainnetBlock: number = Number.MAX_SAFE_INTEGER): ProposedRootBundle[] {
    return this.proposedRootBundles.filter((rootBundle: ProposedRootBundle) => {
      if (rootBundle.blockNumber > latestMainnetBlock) {
        return false;
      }
      return this.isRootBundleValid(rootBundle, latestMainnetBlock);
    });
  }

  getLatestFullyExecutedRootBundle(latestMainnetBlock: number): ProposedRootBundle | undefined {
    // Search for latest ProposeRootBundleExecuted event followed by all of its RootBundleExecuted event suggesting
    // that all pool rebalance leaves were executed. This ignores any proposed bundles that were partially executed.
    return _.findLast(this.proposedRootBundles, (rootBundle: ProposedRootBundle) => {
      if (rootBundle.blockNumber > latestMainnetBlock) {
        return false;
      }
      return this.isRootBundleValid(rootBundle, latestMainnetBlock);
    });
  }

  getEarliestFullyExecutedRootBundle(latestMainnetBlock: number, startBlock = 0): ProposedRootBundle | undefined {
    return this.proposedRootBundles.find((rootBundle: ProposedRootBundle) => {
      if (rootBundle.blockNumber > latestMainnetBlock) {
        return false;
      }
      if (rootBundle.blockNumber < startBlock) {
        return false;
      }
      return this.isRootBundleValid(rootBundle, latestMainnetBlock);
    });
  }

  // If n is negative, then return the Nth latest executed bundle, otherwise return the Nth earliest
  // executed bundle. Latest means most recent, earliest means oldest. N cannot be 0.
  // `startBlock` can be used to set the starting point from which we look forwards or backwards, depending
  // on whether n is positive or negative.
  getNthFullyExecutedRootBundle(n: number, startBlock?: number): ProposedRootBundle | undefined {
    if (n === 0) {
      throw new Error("n cannot be 0");
    }
    if (!this.latestBlockNumber) {
      throw new Error("HubPoolClient::getNthFullyExecutedRootBundle client not updated");
    }

    let bundleToReturn: ProposedRootBundle | undefined;

    // If n is negative, then return the Nth latest executed bundle, otherwise return the Nth earliest
    // executed bundle.
    if (n < 0) {
      let nextLatestMainnetBlock = startBlock ?? this.latestBlockNumber;
      for (let i = 0; i < Math.abs(n); i++) {
        bundleToReturn = this.getLatestFullyExecutedRootBundle(nextLatestMainnetBlock);
        const bundleBlockNumber = bundleToReturn ? bundleToReturn.blockNumber : 0;

        // Subtract 1 so that next `getLatestFullyExecutedRootBundle` call filters out the root bundle we just found
        // because its block number is > nextLatestMainnetBlock.
        nextLatestMainnetBlock = Math.max(0, bundleBlockNumber - 1);
      }
    } else {
      let nextStartBlock = startBlock ?? 0;
      for (let i = 0; i < n; i++) {
        bundleToReturn = this.getEarliestFullyExecutedRootBundle(this.latestBlockNumber, nextStartBlock);
        const bundleBlockNumber = bundleToReturn ? bundleToReturn.blockNumber : 0;

        // Add 1 so that next `getEarliestFullyExecutedRootBundle` call filters out the root bundle we just found
        // because its block number is < nextStartBlock.
        nextStartBlock = Math.min(bundleBlockNumber + 1, this.latestBlockNumber);
      }
    }

    return bundleToReturn;
  }

  getLatestBundleEndBlockForChain(chainIdList: number[], latestMainnetBlock: number, chainId: number): number {
    const latestFullyExecutedPoolRebalanceRoot = this.getLatestFullyExecutedRootBundle(latestMainnetBlock);

    // If no event, then we can return a conservative default starting block like 0,
    // or we could throw an Error.
    if (!latestFullyExecutedPoolRebalanceRoot) {
      return 0;
    }

    // Once this proposal event is found, determine its mapping of indices to chainId in its
    // bundleEvaluationBlockNumbers array using CHAIN_ID_LIST. For each chainId, their starting block number is that
    // chain's bundleEvaluationBlockNumber + 1 in this past proposal event.
    return this.getBundleEndBlockForChain(latestFullyExecutedPoolRebalanceRoot, chainId, chainIdList);
  }

  getNextBundleStartBlockNumber(chainIdList: number[], latestMainnetBlock: number, chainId: number): number {
    const endBlock = this.getLatestBundleEndBlockForChain(chainIdList, latestMainnetBlock, chainId);

    // This assumes that chain ID's are only added to the chain ID list over time, and that chains are never
    // deleted.
    return endBlock > 0 ? endBlock + 1 : 0;
  }

  getRunningBalanceBeforeBlockForChain(block: number, chain: number, l1Token: string): TokenRunningBalance {
    // Search ExecutedRootBundles in descending block order to find the most recent event before the target block.
    const executedRootBundle = sortEventsDescending(this.executedRootBundles).find(
      (executedLeaf: ExecutedRootBundle) => {
        return (
          executedLeaf.blockNumber <= block &&
          executedLeaf.chainId === chain &&
          executedLeaf.l1Tokens.map((l1Token) => l1Token.toLowerCase()).includes(l1Token.toLowerCase())
        );
      }
    ) as ExecutedRootBundle;

    return this.getRunningBalanceForToken(l1Token, executedRootBundle);
  }

  public getRunningBalanceForToken(l1Token: string, executedRootBundle: ExecutedRootBundle): TokenRunningBalance {
    let runningBalance = toBN(0);
    let incentiveBalance = toBN(0);
    if (executedRootBundle) {
      const indexOfL1Token = executedRootBundle.l1Tokens
        .map((l1Token) => l1Token.toLowerCase())
        .indexOf(l1Token.toLowerCase());
      runningBalance = executedRootBundle.runningBalances[indexOfL1Token];
      incentiveBalance = executedRootBundle.incentiveBalances[indexOfL1Token];
    }

    return { runningBalance, incentiveBalance };
  }

  async _update(eventNames: HubPoolEvent[]): Promise<HubPoolUpdate> {
    const latestBlockNumber = await this.hubPool.provider.getBlockNumber();
    const hubPoolEvents = this.hubPoolEventFilters();

    const searchConfig = {
      fromBlock: this.firstBlockToSearch,
      toBlock: this.eventSearchConfig.toBlock || latestBlockNumber,
      maxBlockLookBack: this.eventSearchConfig.maxBlockLookBack,
    };
    if (searchConfig.fromBlock > searchConfig.toBlock) {
      this.logger.warn({ at: "HubPoolClient#_update", message: "Invalid update() searchConfig.", searchConfig });
      return { success: false };
    }

    this.logger.debug({
      at: "HubPoolClient",
      message: "Updating HubPool client",
      searchConfig,
      eventNames,
    });
    const timerStart = Date.now();
    const [currentTime, pendingRootBundleProposal, ...events] = await Promise.all([
      this.hubPool.getCurrentTime({ blockTag: searchConfig.toBlock }),
      this.hubPool.rootBundleProposal({ blockTag: searchConfig.toBlock }),
      ...eventNames.map((eventName) => paginatedEventQuery(this.hubPool, hubPoolEvents[eventName], searchConfig)),
    ]);
    this.logger.debug({
      at: "HubPoolClient#_update",
      message: `Time to query new events from RPC for ${this.chainId}: ${Date.now() - timerStart} ms`,
    });

    const _events = Object.fromEntries(eventNames.map((eventName, idx) => [eventName, events[idx]]));

    return {
      success: true,
      currentTime,
      latestBlockNumber,
      pendingRootBundleProposal,
      searchEndBlock: searchConfig.toBlock,
      events: _events,
    };
  }

  async update(eventsToQuery?: HubPoolEvent[]): Promise<void> {
    if (!this.configStoreClient.isUpdated) {
      throw new Error("ConfigStoreClient not updated");
    }

    eventsToQuery = eventsToQuery ?? (Object.keys(this.hubPoolEventFilters()) as HubPoolEvent[]); // Query all events by default.

    const update = await this._update(eventsToQuery);
    if (!update.success) {
      // This failure only occurs if the RPC searchConfig is miscomputed, and has only been seen in the hardhat test
      // environment. Normal failures will throw instead. This is therefore an unfortunate workaround until we can
      // understand why we see this in test. @todo: Resolve.
      return;
    }
    const { events, currentTime, latestBlockNumber, pendingRootBundleProposal } = update;

    for (const event of events["CrossChainContractsSet"]) {
      const args = spreadEventWithBlockNumber(event) as CrossChainContractsSet;
      assign(
        this.crossChainContracts,
        [args.l2ChainId],
        [
          {
            spokePool: args.spokePool,
            blockNumber: args.blockNumber,
            transactionIndex: args.transactionIndex,
            logIndex: args.logIndex,
          },
        ]
      );
    }

    for (const event of events["SetPoolRebalanceRoute"]) {
      const args = spreadEventWithBlockNumber(event) as SetPoolRebalanceRoot;
      assign(this.l1TokensToDestinationTokens, [args.l1Token, args.destinationChainId], args.destinationToken);
      assign(
        this.l1TokensToDestinationTokensWithBlock,
        [args.l1Token, args.destinationChainId],
        [
          {
            l2Token: args.destinationToken,
            blockNumber: args.blockNumber,
            transactionIndex: args.transactionIndex,
            logIndex: args.logIndex,
          },
        ]
      );
    }

    // For each enabled Lp token fetch the token symbol and decimals from the token contract. Note this logic will
    // only run iff a new token has been enabled. Will only append iff the info is not there already.
    // Filter out any duplicate addresses. This might happen due to enabling, disabling and re-enabling a token.
    const uniqueL1Tokens = [
      ...Array.from(
        new Set(events["L1TokenEnabledForLiquidityProvision"].map((event) => spreadEvent(event.args).l1Token))
      ),
    ];
    const [tokenInfo, lpTokenInfo] = await Promise.all([
      Promise.all(uniqueL1Tokens.map((l1Token: string) => fetchTokenInfo(l1Token, this.hubPool.provider))),
      Promise.all(
        uniqueL1Tokens.map(
          async (l1Token: string) => await this.hubPool.pooledTokens(l1Token, { blockTag: update.searchEndBlock })
        )
      ),
    ]);
    for (const info of tokenInfo) {
      if (!this.l1Tokens.find((token) => token.symbol === info.symbol)) {
        if (info.decimals > 0 && info.decimals <= 18) {
          this.l1Tokens.push(info);
        } else {
          throw new Error(`Unsupported HubPool token: ${JSON.stringify(info)}`);
        }
      }
    }

    uniqueL1Tokens.forEach((token: string, i) => {
      this.lpTokens[token] = { lastLpFeeUpdate: lpTokenInfo[i].lastLpFeeUpdate };
    });

    this.proposedRootBundles.push(
      ...events["ProposeRootBundle"]
        .filter((event) => !this.configOverride.ignoredHubProposedBundles.includes(event.blockNumber))
        .map((event) => {
          return { ...spreadEventWithBlockNumber(event), transactionHash: event.transactionHash } as ProposedRootBundle;
        })
    );
    this.canceledRootBundles.push(
      ...events["RootBundleCanceled"].map((event) => spreadEventWithBlockNumber(event) as CancelledRootBundle)
    );
    this.disputedRootBundles.push(
      ...events["RootBundleDisputed"].map((event) => spreadEventWithBlockNumber(event) as DisputedRootBundle)
    );

    for (const event of events["RootBundleExecuted"]) {
      if (this.configOverride.ignoredHubExecutedBundles.includes(event.blockNumber)) {
        continue;
      }

      // Set running balances and incentive balances for this bundle.
      // Pre-UBA: runningBalances length is 1:1 with l1Tokens length. Pad incentiveBalances with zeroes.
      // Post-UBA: runningBalances array is a concatenation of pre-UBA runningBalances and incentiveBalances.
      const executedRootBundle = spreadEventWithBlockNumber(event) as ExecutedRootBundle;
      const { l1Tokens, runningBalances } = executedRootBundle;
      const nTokens = l1Tokens.length;

      // Safeguard
      if (![nTokens, nTokens * 2].includes(runningBalances.length)) {
        throw new Error(
          `Invalid runningBalances length: ${runningBalances.length}. Expected ${nTokens} or ${nTokens * 2} for chain ${
            this.chainId
          } transaction ${event.transactionHash}`
        );
      }
      executedRootBundle.runningBalances = runningBalances.slice(0, nTokens);
      executedRootBundle.incentiveBalances =
        runningBalances.length > nTokens ? runningBalances.slice(nTokens) : runningBalances.map(() => toBN(0));
      this.executedRootBundles.push(executedRootBundle);
    }

    // If the contract's current rootBundleProposal() value has an unclaimedPoolRebalanceLeafCount > 0, then
    // it means that either the root bundle proposal is in the challenge period and can be disputed, or it has
    // passed the challenge period and pool rebalance leaves can be executed. Once all leaves are executed, the
    // unclaimed count will drop to 0 and at that point there is nothing more that we can do with this root bundle
    // besides proposing another one.
    if (pendingRootBundleProposal.unclaimedPoolRebalanceLeafCount > 0) {
      const mostRecentProposedRootBundle = this.proposedRootBundles[this.proposedRootBundles.length - 1];
      this.pendingRootBundle = {
        poolRebalanceRoot: pendingRootBundleProposal.poolRebalanceRoot,
        relayerRefundRoot: pendingRootBundleProposal.relayerRefundRoot,
        slowRelayRoot: pendingRootBundleProposal.slowRelayRoot,
        proposer: pendingRootBundleProposal.proposer,
        unclaimedPoolRebalanceLeafCount: pendingRootBundleProposal.unclaimedPoolRebalanceLeafCount,
        challengePeriodEndTimestamp: pendingRootBundleProposal.challengePeriodEndTimestamp,
        bundleEvaluationBlockNumbers: mostRecentProposedRootBundle.bundleEvaluationBlockNumbers.map(
          (block: BigNumber) => {
            // Ideally, the HubPool.sol contract should limit the size of the elements within the
            // bundleEvaluationBlockNumbers array. But because it doesn't, we wrap the cast of BN --> Number
            // in a try/catch statement and return some value that would always be disputable.
            // This catches the denial of service attack vector where a malicious proposer proposes with bundle block
            // evaluation block numbers larger than what BigNumber::toNumber() can handle.
            try {
              return block.toNumber();
            } catch {
              return 0;
            }
          }
        ),
        proposalBlockNumber: mostRecentProposedRootBundle.blockNumber,
      };
    } else {
      this.pendingRootBundle = undefined;
    }

    this.currentTime = currentTime;
    this.latestBlockNumber = latestBlockNumber;
    this.firstBlockToSearch = update.searchEndBlock + 1; // Next iteration should start off from where this one ended.

    this.isUpdated = true;
    this.logger.debug({ at: "HubPoolClient::update", message: "HubPool client updated!", endBlock: latestBlockNumber });
  }

  // Returns end block for `chainId` in ProposedRootBundle.bundleBlockEvalNumbers. Looks up chainId
  // in chainId list, gets the index where its located, and returns the value of the index in
  // bundleBlockEvalNumbers. Returns 0 if `chainId` can't be found in `chainIdList` and if index doesn't
  // exist in bundleBlockEvalNumbers.
  protected getBundleEndBlockForChain(
    proposeRootBundleEvent: ProposedRootBundle,
    chainId: number,
    chainIdList: number[]
  ): number {
    const bundleEvaluationBlockNumbers: BigNumber[] = proposeRootBundleEvent.bundleEvaluationBlockNumbers;
    const chainIdIndex = chainIdList.indexOf(chainId);
    if (chainIdIndex === -1) {
      return 0;
    }
    // Sometimes, the root bundle event's chain ID list will update from bundle to bundle, so we need to check that
    // the bundle evaluation block number list is long enough to contain this index. We assume that chain ID's
    // are only added to the bundle block list, never deleted.
    if (chainIdIndex >= bundleEvaluationBlockNumbers.length) {
      return 0;
    }
    return bundleEvaluationBlockNumbers[chainIdIndex].toNumber();
  }

  public updateFromJSON(hubPoolClientState: Partial<ReturnType<HubPoolClient["toJSON"]>>): void {
    const keysToUpdate = Object.keys(hubPoolClientState);

    this.logger.debug({
      at: "HubPoolClient",
      message: "Updating HubPool client from JSON",
      keys: keysToUpdate,
    });

    if (keysToUpdate.length === 0) {
      return;
    }

    if (!this.configStoreClient.isUpdated) {
      throw new Error("ConfigStoreClient not updated");
    }

    const {
      l1TokensToDestinationTokens = this.l1TokensToDestinationTokens,
      l1Tokens = this.l1Tokens,
      lpTokens = this.lpTokens,
      canceledRootBundles = this.canceledRootBundles,
      disputedRootBundles = this.disputedRootBundles,
      pendingRootBundle = this.pendingRootBundle,
      crossChainContracts = this.crossChainContracts,
      l1TokensToDestinationTokensWithBlock = this.l1TokensToDestinationTokensWithBlock,
      firstBlockToSearch = this.firstBlockToSearch,
      latestBlockNumber = this.latestBlockNumber,
      currentTime = this.currentTime,
      proposedRootBundles,
      executedRootBundles,
    } = hubPoolClientState;

    this.l1TokensToDestinationTokens = l1TokensToDestinationTokens;
    this.l1Tokens = l1Tokens;
    this.lpTokens = lpTokens;
    this.proposedRootBundles = proposedRootBundles
      ? proposedRootBundles.map((bundle) => ({
          ...bundle,
          bundleEvaluationBlockNumbers: bundle.bundleEvaluationBlockNumbers.map((block) => BigNumber.from(block)),
        }))
      : this.proposedRootBundles;
    this.canceledRootBundles = canceledRootBundles;
    this.disputedRootBundles = disputedRootBundles;
    this.executedRootBundles = executedRootBundles
      ? executedRootBundles.map((bundle) => ({
          ...bundle,
          bundleLpFees: bundle.bundleLpFees.map((fee) => BigNumber.from(fee)),
          netSendAmounts: bundle.netSendAmounts.map((amount) => BigNumber.from(amount)),
          runningBalances: bundle.runningBalances.map((balance) => BigNumber.from(balance)),
          incentiveBalances: bundle.incentiveBalances.map((balance) => BigNumber.from(balance)),
        }))
      : this.executedRootBundles;
    this.pendingRootBundle = pendingRootBundle;
    this.crossChainContracts = crossChainContracts;
    this.l1TokensToDestinationTokensWithBlock = l1TokensToDestinationTokensWithBlock;
    this.firstBlockToSearch = firstBlockToSearch;
    this.latestBlockNumber = latestBlockNumber;
    this.currentTime = currentTime;
    this.isUpdated = true;
  }

  public toJSON() {
    return {
      deploymentBlock: this.deploymentBlock,
      chainId: this.chainId,
      eventSearchConfig: this.eventSearchConfig,
      configOverride: this.configOverride,

      firstBlockToSearch: this.firstBlockToSearch,
      latestBlockNumber: this.latestBlockNumber,
      currentTime: this.currentTime,

      l1TokensToDestinationTokens: this.l1TokensToDestinationTokens,
      l1Tokens: this.l1Tokens,
      lpTokens: this.lpTokens,

      proposedRootBundles: this.proposedRootBundles.map((bundle) =>
        JSON.parse(stringifyJSONWithNumericString(bundle))
      ) as ProposedRootBundleStringified[],
      canceledRootBundles: this.canceledRootBundles,
      disputedRootBundles: this.disputedRootBundles,
      executedRootBundles: this.executedRootBundles.map((bundle) =>
        JSON.parse(stringifyJSONWithNumericString(bundle))
      ) as ExecutedRootBundleStringified[],
      pendingRootBundle: this.pendingRootBundle,
      crossChainContracts: this.crossChainContracts,
      l1TokensToDestinationTokensWithBlock: this.l1TokensToDestinationTokensWithBlock,
    };
  }
}<|MERGE_RESOLUTION|>--- conflicted
+++ resolved
@@ -8,14 +8,8 @@
   EventSearchConfig,
   MakeOptional,
   BigNumberish,
-<<<<<<< HEAD
-  getImpliedBundleBlockRanges,
-  getBlockRangeForChain,
-  getBlockForChain,
-=======
   stringifyJSONWithNumericString,
   isDefined,
->>>>>>> 5f5d2dbd
 } from "../utils";
 import {
   fetchTokenInfo,
@@ -282,24 +276,8 @@
       throw new Error(`Could not find block for timestamp ${deposit.quoteTimestamp}`);
     }
 
-<<<<<<< HEAD
-    // To determine if a deposit should be applied a UBA fee, we need to check the *hub chain* start block of the bundle
-    // that would contain this deposit.
-    const bundleStartBlockContainingDeposit = this.getBundleStartBlocksForProposalContainingBlock(
-      deposit.blockNumber,
-      deposit.originChainId,
-      this.latestBlockNumber
-    );
-    const depositMainnetStartBlock = getBlockForChain(
-      bundleStartBlockContainingDeposit,
-      this.chainId,
-      this.configStoreClient.enabledChainIds
-    );
-    if (isUBAActivatedAtBlock(this, depositMainnetStartBlock)) {
-=======
     // Compare deposit block against UBA bundle start blocks.
     if (isUBAActivatedAtBlock(this, deposit.blockNumber, deposit.originChainId)) {
->>>>>>> 5f5d2dbd
       // If UBA deposit then we can't compute the realizedLpFeePct until after we've updated the UBA Client.
       return {
         realizedLpFeePct: undefined,
@@ -351,71 +329,6 @@
     return this.getSpokePoolActivationBlock(chainId, this.getSpokePoolForBlock(chainId)) ?? 0;
   }
 
-<<<<<<< HEAD
-  /**
-   * Return start blocks for all block ranges in bundle that contained the event emitted at `eventBlock` on `eventChain`
-   * @param eventBlock
-   * @param eventChain
-   * @param hubPoolLatestBlock
-   * @returns
-   */
-  getBundleStartBlocksForProposalContainingBlock(
-    eventBlock: number,
-    eventChain: number,
-    hubPoolLatestBlock?: number
-  ): number[] {
-    const enabledChains = this.configStoreClient.enabledChainIds;
-
-    // First find the latest executed bundle as of `hubPoolLatestBlock`.
-    const latestExecutedBundle = this.getNthFullyExecutedRootBundle(-1, hubPoolLatestBlock);
-
-    // If there is no latest executed bundle, then return 0. This means that there is no
-    // bundle before `hubPoolLatestBlock` containing the event block so the next bundle will start at
-    // 0 and contain the event.
-    if (!isDefined(latestExecutedBundle)) {
-      return Array(enabledChains.length).fill(0);
-    }
-
-    // Construct the bundle's block range
-    const blockRanges = getImpliedBundleBlockRanges(this, this.configStoreClient, latestExecutedBundle);
-    const blockRangesForChains = Object.fromEntries(
-      enabledChains.map((chainId) => [chainId, getBlockRangeForChain(blockRanges, chainId, enabledChains)])
-    );
-
-    // Now compare the eventBlock against the eventBlockRange.
-    const eventBlockRange = getBlockRangeForChain(blockRanges, eventChain, enabledChains);
-
-    // If event is greater than the latest bundle's end block, then the next bundle will contain the event. The
-    // the next bundle will start at these end blocks + 1
-    if (eventBlock > eventBlockRange[1]) {
-      // If the chain is disabled as of `hubPoolLatestBlock`, then don't add 1
-      const enabledChainsForProposal = this.configStoreClient.getEnabledChains(
-        hubPoolLatestBlock,
-        this.configStoreClient.enabledChainIds
-      );
-      return enabledChains.map((chainId) => {
-        if (!enabledChainsForProposal.includes(chainId)) {
-          return blockRangesForChains[chainId][1];
-        } else return blockRangesForChains[chainId][1] + 1;
-      });
-    }
-
-    // Now check if the event is greater than the latest bundle's start block. If so, return the start blocks
-    // for each chain.
-    if (eventBlock >= eventBlockRange[0]) {
-      return enabledChains.map((chainId) => blockRangesForChains[chainId][0]);
-    }
-
-    // At this point we need to repeat the above steps starting at the validated bundle preceding `latestExecutedBundle`.
-    return this.getBundleStartBlocksForProposalContainingBlock(
-      eventBlock,
-      eventChain,
-      latestExecutedBundle.blockNumber
-    );
-  }
-
-=======
->>>>>>> 5f5d2dbd
   // Root bundles are valid if all of their pool rebalance leaves have been executed before the next bundle, or the
   // latest mainnet block to search. Whichever comes first.
   isRootBundleValid(rootBundle: ProposedRootBundle, latestMainnetBlock: number): boolean {
