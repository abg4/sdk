import { Contract, BigNumber, Event, EventFilter } from "ethers";
import { Block } from "@ethersproject/abstract-provider";
import { BlockFinder } from "@uma/sdk";
import winston from "winston";
import _ from "lodash";
<<<<<<< HEAD
import { assign, EventSearchConfig, MakeOptional, BigNumberish } from "../utils";
=======
import {
  assign,
  EventSearchConfig,
  isDefined,
  MakeOptional,
  BigNumberish,
  getImpliedBundleBlockRanges,
  getBlockRangeForChain,
  stringifyJSONWithNumericString,
} from "../utils";
>>>>>>> 07b7c4c8
import {
  fetchTokenInfo,
  sortEventsDescending,
  spreadEvent,
  spreadEventWithBlockNumber,
  paginatedEventQuery,
  toBN,
} from "../utils";
import {
  Deposit,
  L1Token,
  CancelledRootBundle,
  DisputedRootBundle,
  LpToken,
  TokenRunningBalance,
  DepositWithBlock,
  ProposedRootBundleStringified,
  ExecutedRootBundleStringified,
} from "../interfaces";
import { ExecutedRootBundle, PendingRootBundle, ProposedRootBundle } from "../interfaces";
import { CrossChainContractsSet, DestinationTokenWithBlock, SetPoolRebalanceRoot } from "../interfaces";
import * as lpFeeCalculator from "../lpFeeCalculator";
import { AcrossConfigStoreClient as ConfigStoreClient } from "./AcrossConfigStoreClient/AcrossConfigStoreClient";
import { BaseAbstractClient } from "./BaseAbstractClient";
import { isUBAActivatedAtBlock } from "./UBAClient/UBAClientUtilities";

type _HubPoolUpdate = {
  success: true;
  currentTime: number;
  latestBlockNumber: number;
  pendingRootBundleProposal: PendingRootBundle;
  events: Record<string, Event[]>;
  searchEndBlock: number;
};
export type HubPoolUpdate = { success: false } | _HubPoolUpdate;

type HubPoolEvent =
  | "SetPoolRebalanceRoute"
  | "SetPoolRebalanceRoute"
  | "L1TokenEnabledForLiquidityProvision"
  | "ProposeRootBundle"
  | "RootBundleCanceled"
  | "RootBundleDisputed"
  | "RootBundleExecuted"
  | "CrossChainContractsSet";

type L1TokensToDestinationTokens = {
  [l1Token: string]: { [destinationChainId: number]: string };
};
export class HubPoolClient extends BaseAbstractClient {
  // L1Token -> destinationChainId -> destinationToken
  protected l1TokensToDestinationTokens: L1TokensToDestinationTokens = {};
  protected l1Tokens: L1Token[] = []; // L1Tokens and their associated info.
  protected lpTokens: { [token: string]: LpToken } = {};
  protected proposedRootBundles: ProposedRootBundle[] = [];
  protected canceledRootBundles: CancelledRootBundle[] = [];
  protected disputedRootBundles: DisputedRootBundle[] = [];
  protected executedRootBundles: ExecutedRootBundle[] = [];
  protected crossChainContracts: { [l2ChainId: number]: CrossChainContractsSet[] } = {};
  protected l1TokensToDestinationTokensWithBlock: {
    [l1Token: string]: { [destinationChainId: number]: DestinationTokenWithBlock[] };
  } = {};
  protected pendingRootBundle: PendingRootBundle | undefined;

  public firstBlockToSearch: number;
  public latestBlockNumber: number | undefined;
  public currentTime: number | undefined;
  public readonly blockFinder: BlockFinder<Block>;

  constructor(
    readonly logger: winston.Logger,
    readonly hubPool: Contract,
    public configStoreClient: ConfigStoreClient,
    public deploymentBlock = 0,
    readonly chainId: number = 1,
    readonly eventSearchConfig: MakeOptional<EventSearchConfig, "toBlock"> = { fromBlock: 0, maxBlockLookBack: 0 },
    protected readonly configOverride: {
      ignoredHubExecutedBundles: number[];
      ignoredHubProposedBundles: number[];
    } = {
      ignoredHubExecutedBundles: [],
      ignoredHubProposedBundles: [],
    }
  ) {
    super();
    this.latestBlockNumber = deploymentBlock === 0 ? deploymentBlock : deploymentBlock - 1;
    this.firstBlockToSearch = eventSearchConfig.fromBlock;

    const provider = this.hubPool.provider;
    this.blockFinder = new BlockFinder(provider.getBlock.bind(provider));
  }

  protected hubPoolEventFilters(): Record<HubPoolEvent, EventFilter> {
    return {
      SetPoolRebalanceRoute: this.hubPool.filters.SetPoolRebalanceRoute(),
      L1TokenEnabledForLiquidityProvision: this.hubPool.filters.L1TokenEnabledForLiquidityProvision(),
      ProposeRootBundle: this.hubPool.filters.ProposeRootBundle(),
      RootBundleCanceled: this.hubPool.filters.RootBundleCanceled(),
      RootBundleDisputed: this.hubPool.filters.RootBundleDisputed(),
      RootBundleExecuted: this.hubPool.filters.RootBundleExecuted(),
      CrossChainContractsSet: this.hubPool.filters.CrossChainContractsSet(),
    };
  }

  hasPendingProposal(): boolean {
    return this.pendingRootBundle !== undefined;
  }

  getPendingRootBundle(): PendingRootBundle | undefined {
    return this.pendingRootBundle;
  }

  getProposedRootBundles(): ProposedRootBundle[] {
    return this.proposedRootBundles;
  }

  getCancelledRootBundles(): CancelledRootBundle[] {
    return this.canceledRootBundles;
  }

  getDisputedRootBundles(): DisputedRootBundle[] {
    return this.disputedRootBundles;
  }

  getSpokePoolForBlock(chain: number, block: number = Number.MAX_SAFE_INTEGER): string {
    if (!this.crossChainContracts[chain]) {
      throw new Error(`No cross chain contracts set for ${chain}`);
    }
    const mostRecentSpokePoolUpdateBeforeBlock = (
      sortEventsDescending(this.crossChainContracts[chain]) as CrossChainContractsSet[]
    ).find((crossChainContract) => crossChainContract.blockNumber <= block);
    if (!mostRecentSpokePoolUpdateBeforeBlock) {
      throw new Error(`No cross chain contract found before block ${block} for chain ${chain}`);
    } else {
      return mostRecentSpokePoolUpdateBeforeBlock.spokePool;
    }
  }

  getSpokePoolActivationBlock(chain: number, spokePool: string): number | undefined {
    // Return first time that this spoke pool was registered in the HubPool as a cross chain contract. We can use
    // this block as the oldest block that we should query for SpokePoolClient purposes.
    const mostRecentSpokePoolUpdateBeforeBlock = this.crossChainContracts[chain].find(
      (crossChainContract) => crossChainContract.spokePool === spokePool
    );
    return mostRecentSpokePoolUpdateBeforeBlock?.blockNumber;
  }

  getDestinationTokenForDeposit(deposit: {
    originChainId: number;
    originToken: string;
    destinationChainId: number;
  }): string {
    const l1Token = this.getL1TokenForDeposit(deposit);
    const destinationToken = this.getDestinationTokenForL1Token(l1Token, deposit.destinationChainId);
    if (!destinationToken) {
      this.logger.error({
        at: "HubPoolClient",
        message: "No destination token found",
        deposit,
        notificationPath: "across-error",
      });
    }
    return destinationToken;
  }

  getL1TokensToDestinationTokens(): L1TokensToDestinationTokens {
    return this.l1TokensToDestinationTokens;
  }

  getL1TokenForDeposit(deposit: { originChainId: number; originToken: string }): string {
    const l1Token = Object.keys(this.l1TokensToDestinationTokens).find((_l1Token) => {
      return this.l1TokensToDestinationTokens[_l1Token][deposit.originChainId] === deposit.originToken;
    });
    if (!l1Token) {
      throw new Error(
        `Could not find L1 Token for origin chain ${deposit.originChainId} and origin token ${deposit.originToken}!`
      );
    }
    return l1Token;
  }

  getL1TokenCounterpartAtBlock(l2ChainId: number, l2Token: string, hubPoolBlock: number): string {
    const l1Token = Object.keys(this.l1TokensToDestinationTokensWithBlock).find((_l1Token) => {
      // If this token doesn't exist on this L2, return false.
      if (this.l1TokensToDestinationTokensWithBlock[_l1Token][l2ChainId] === undefined) {
        return false;
      }

      // Find the last mapping published before the target block.
      return sortEventsDescending(this.l1TokensToDestinationTokensWithBlock[_l1Token][l2ChainId]).find(
        (mapping: DestinationTokenWithBlock) => mapping.l2Token === l2Token && mapping.blockNumber <= hubPoolBlock
      );
    });
    if (!l1Token) {
      throw new Error(
        `Could not find L1 token mapping for chain ${l2ChainId} and L2 token ${l2Token} equal to or earlier than block ${hubPoolBlock}!`
      );
    }
    return l1Token;
  }

  getDestinationTokenForL1Token(l1Token: string, destinationChainId: number): string {
    return this.l1TokensToDestinationTokens[l1Token][destinationChainId];
  }

  l2TokenEnabledForL1Token(l1Token: string, destinationChainId: number): boolean {
    return this.l1TokensToDestinationTokens[l1Token][destinationChainId] != undefined;
  }
  getDestinationTokensToL1TokensForChainId(chainId: number): { [destinationToken: string]: L1Token } {
    return Object.fromEntries(
      this.l1Tokens
        .map((l1Token): [string, L1Token] => [this.getDestinationTokenForL1Token(l1Token.address, chainId), l1Token])
        .filter((entry) => entry[0] !== undefined)
    );
  }

  protected async getBlockNumber(timestamp: number): Promise<number | undefined> {
    return (await this.blockFinder.getBlockForTimestamp(timestamp)).number;
  }

  async getCurrentPoolUtilization(l1Token: string): Promise<BigNumberish> {
    return await this.hubPool.callStatic.liquidityUtilizationCurrent(l1Token);
  }

  async getPostRelayPoolUtilization(
    l1Token: string,
    quoteBlockNumber: number,
    relaySize: BigNumber
  ): Promise<{
    current: BigNumber;
    post: BigNumber;
  }> {
    const overrides = { blockTag: quoteBlockNumber };
    const [current, post] = await Promise.all([
      this.hubPool.callStatic.liquidityUtilizationCurrent(l1Token, overrides),
      this.hubPool.callStatic.liquidityUtilizationPostRelay(l1Token, relaySize, overrides),
    ]);
    return { current, post };
  }

  protected async getUtilization(
    l1Token: string,
    blockNumber: number,
    amount: BigNumber,
    // eslint-disable-next-line @typescript-eslint/no-unused-vars
    _timestamp: number
  ): Promise<{ current: BigNumber; post: BigNumber }> {
    return this.getPostRelayPoolUtilization(l1Token, blockNumber, amount);
  }

  async computeRealizedLpFeePct(
    deposit: Pick<
      DepositWithBlock,
      "quoteTimestamp" | "amount" | "destinationChainId" | "originChainId" | "blockNumber"
    >,
    l1Token: string
  ): Promise<{ realizedLpFeePct: BigNumber | undefined; quoteBlock: number }> {
    const quoteBlock = await this.getBlockNumber(deposit.quoteTimestamp);
    if (!quoteBlock) {
      throw new Error(`Could not find block for timestamp ${deposit.quoteTimestamp}`);
    }

    // Compare deposit block against UBA bundle start blocks.
    if (isUBAActivatedAtBlock(this, deposit.blockNumber, deposit.originChainId)) {
      // If UBA deposit then we can't compute the realizedLpFeePct until after we've updated the UBA Client.
      return {
        realizedLpFeePct: undefined,
        quoteBlock,
      };
    }

    // Otherwise, use the legacy fee model which is based ont he deposit quote block.
    const rateModel = this.configStoreClient.getRateModelForBlockNumber(
      l1Token,
      deposit.originChainId,
      deposit.destinationChainId,
      quoteBlock
    );

    const { current, post } = await this.getUtilization(l1Token, quoteBlock, deposit.amount, deposit.quoteTimestamp);
    const realizedLpFeePct = lpFeeCalculator.calculateRealizedLpFeePct(rateModel, current, post);

    return { realizedLpFeePct, quoteBlock };
  }

  getL1Tokens(): L1Token[] {
    return this.l1Tokens;
  }

  getTokenInfoForL1Token(l1Token: string): L1Token | undefined {
    return this.l1Tokens.find((token) => token.address === l1Token);
  }

  getLpTokenInfoForL1Token(l1Token: string): LpToken | undefined {
    return this.lpTokens[l1Token];
  }

  getL1TokenInfoForL2Token(l2Token: string, chainId: number): L1Token | undefined {
    const l1TokenCounterpart = this.getL1TokenCounterpartAtBlock(chainId, l2Token, this.latestBlockNumber || 0);
    return this.getTokenInfoForL1Token(l1TokenCounterpart);
  }

  getTokenInfoForDeposit(deposit: Deposit): L1Token | undefined {
    return this.getTokenInfoForL1Token(this.getL1TokenForDeposit(deposit));
  }

  getTokenInfo(chainId: number | string, tokenAddress: string): L1Token | undefined {
    const deposit = { originChainId: parseInt(chainId.toString()), originToken: tokenAddress } as Deposit;
    return this.getTokenInfoForDeposit(deposit);
  }

  getSpokeActivationBlockForChain(chainId: number): number {
    return this.getSpokePoolActivationBlock(chainId, this.getSpokePoolForBlock(chainId)) ?? 0;
  }

  // Root bundles are valid if all of their pool rebalance leaves have been executed before the next bundle, or the
  // latest mainnet block to search. Whichever comes first.
  isRootBundleValid(rootBundle: ProposedRootBundle, latestMainnetBlock: number): boolean {
    const nextRootBundle = this.getFollowingRootBundle(rootBundle);
    const executedLeafCount = this.getExecutedLeavesForRootBundle(
      rootBundle,
      nextRootBundle ? Math.min(nextRootBundle.blockNumber, latestMainnetBlock) : latestMainnetBlock
    );
    return executedLeafCount.length === rootBundle.poolRebalanceLeafCount;
  }

  // This should find the ProposeRootBundle event whose bundle block number for `chain` is closest to the `block`
  // without being smaller. It returns the bundle block number for the chain or undefined if not matched.
  getRootBundleEvalBlockNumberContainingBlock(
    latestMainnetBlock: number,
    block: number,
    chain: number,
    chainIdListOverride?: number[]
  ): number | undefined {
    const chainIdList = chainIdListOverride ?? this.configStoreClient.enabledChainIds;
    let endingBlockNumber: number | undefined;
    // Search proposed root bundles in reverse chronological order.
    for (let i = this.proposedRootBundles.length - 1; i >= 0; i--) {
      const rootBundle = this.proposedRootBundles[i];
      const nextRootBundle = this.getFollowingRootBundle(rootBundle);
      if (!this.isRootBundleValid(rootBundle, nextRootBundle ? nextRootBundle.blockNumber : latestMainnetBlock)) {
        continue;
      }

      // 0 is the default value bundleEvalBlockNumber.
      const bundleEvalBlockNumber = this.getBundleEndBlockForChain(
        rootBundle as ProposedRootBundle,
        chain,
        chainIdList
      );

      // Since we're iterating from newest to oldest, bundleEvalBlockNumber is only decreasing, and if the
      // bundleEvalBlockNumber is smaller than the target block, then we should return the last set `endingBlockNumber`.
      if (bundleEvalBlockNumber <= block) {
        if (bundleEvalBlockNumber === block) {
          endingBlockNumber = bundleEvalBlockNumber;
        }
        break;
      }
      endingBlockNumber = bundleEvalBlockNumber;
    }
    return endingBlockNumber;
  }

  // TODO: This might not be necessary since the cumulative root bundle count doesn't grow fast enough, but consider
  // using _.findLast/_.find instead of resorting the arrays if these functions begin to take a lot time.
  getProposedRootBundlesInBlockRange(startingBlock: number, endingBlock: number): ProposedRootBundle[] {
    return this.proposedRootBundles.filter(
      (bundle: ProposedRootBundle) => bundle.blockNumber >= startingBlock && bundle.blockNumber <= endingBlock
    );
  }

  getCancelledRootBundlesInBlockRange(startingBlock: number, endingBlock: number): CancelledRootBundle[] {
    return sortEventsDescending(this.canceledRootBundles).filter(
      (bundle: CancelledRootBundle) => bundle.blockNumber >= startingBlock && bundle.blockNumber <= endingBlock
    );
  }

  getDisputedRootBundlesInBlockRange(startingBlock: number, endingBlock: number): DisputedRootBundle[] {
    return sortEventsDescending(this.disputedRootBundles).filter(
      (bundle: DisputedRootBundle) => bundle.blockNumber >= startingBlock && bundle.blockNumber <= endingBlock
    );
  }

  getLatestProposedRootBundle(): ProposedRootBundle {
    return this.proposedRootBundles[this.proposedRootBundles.length - 1] as ProposedRootBundle;
  }

  getFollowingRootBundle(currentRootBundle: ProposedRootBundle): ProposedRootBundle | undefined {
    const index = _.findLastIndex(
      this.proposedRootBundles,
      (bundle) => bundle.blockNumber === currentRootBundle.blockNumber
    );
    // If index of current root bundle is not found or is the last bundle, return undefined.
    if (index === -1 || index === this.proposedRootBundles.length - 1) {
      return undefined;
    }
    return this.proposedRootBundles[index + 1];
  }

  getExecutedLeavesForRootBundle(
    rootBundle: ProposedRootBundle,
    latestMainnetBlockToSearch: number
  ): ExecutedRootBundle[] {
    return this.executedRootBundles.filter(
      (executedLeaf: ExecutedRootBundle) =>
        executedLeaf.blockNumber <= latestMainnetBlockToSearch &&
        // Note: We can use > instead of >= here because a leaf can never be executed in same block as its root
        // proposal due to bundle liveness enforced by HubPool. This importantly avoids the edge case
        // where the execution all leaves occurs in the same block as the next proposal, leading us to think
        // that the next proposal is fully executed when its not.
        executedLeaf.blockNumber > rootBundle.blockNumber
    ) as ExecutedRootBundle[];
  }

  getValidatedRootBundles(latestMainnetBlock: number = Number.MAX_SAFE_INTEGER): ProposedRootBundle[] {
    return this.proposedRootBundles.filter((rootBundle: ProposedRootBundle) => {
      if (rootBundle.blockNumber > latestMainnetBlock) {
        return false;
      }
      return this.isRootBundleValid(rootBundle, latestMainnetBlock);
    });
  }

  getLatestFullyExecutedRootBundle(latestMainnetBlock: number): ProposedRootBundle | undefined {
    // Search for latest ProposeRootBundleExecuted event followed by all of its RootBundleExecuted event suggesting
    // that all pool rebalance leaves were executed. This ignores any proposed bundles that were partially executed.
    return _.findLast(this.proposedRootBundles, (rootBundle: ProposedRootBundle) => {
      if (rootBundle.blockNumber > latestMainnetBlock) {
        return false;
      }
      return this.isRootBundleValid(rootBundle, latestMainnetBlock);
    });
  }

  getEarliestFullyExecutedRootBundle(latestMainnetBlock: number, startBlock = 0): ProposedRootBundle | undefined {
    return this.proposedRootBundles.find((rootBundle: ProposedRootBundle) => {
      if (rootBundle.blockNumber > latestMainnetBlock) {
        return false;
      }
      if (rootBundle.blockNumber < startBlock) {
        return false;
      }
      return this.isRootBundleValid(rootBundle, latestMainnetBlock);
    });
  }

  // If n is negative, then return the Nth latest executed bundle, otherwise return the Nth earliest
  // executed bundle. Latest means most recent, earliest means oldest. N cannot be 0.
  // `startBlock` can be used to set the starting point from which we look forwards or backwards, depending
  // on whether n is positive or negative.
  getNthFullyExecutedRootBundle(n: number, startBlock?: number): ProposedRootBundle | undefined {
    if (n === 0) {
      throw new Error("n cannot be 0");
    }
    if (!this.latestBlockNumber) {
      throw new Error("HubPoolClient::getNthFullyExecutedRootBundle client not updated");
    }

    let bundleToReturn: ProposedRootBundle | undefined;

    // If n is negative, then return the Nth latest executed bundle, otherwise return the Nth earliest
    // executed bundle.
    if (n < 0) {
      let nextLatestMainnetBlock = startBlock ?? this.latestBlockNumber;
      for (let i = 0; i < Math.abs(n); i++) {
        bundleToReturn = this.getLatestFullyExecutedRootBundle(nextLatestMainnetBlock);
        const bundleBlockNumber = bundleToReturn ? bundleToReturn.blockNumber : 0;

        // Subtract 1 so that next `getLatestFullyExecutedRootBundle` call filters out the root bundle we just found
        // because its block number is > nextLatestMainnetBlock.
        nextLatestMainnetBlock = Math.max(0, bundleBlockNumber - 1);
      }
    } else {
      let nextStartBlock = startBlock ?? 0;
      for (let i = 0; i < n; i++) {
        bundleToReturn = this.getEarliestFullyExecutedRootBundle(this.latestBlockNumber, nextStartBlock);
        const bundleBlockNumber = bundleToReturn ? bundleToReturn.blockNumber : 0;

        // Add 1 so that next `getEarliestFullyExecutedRootBundle` call filters out the root bundle we just found
        // because its block number is < nextStartBlock.
        nextStartBlock = Math.min(bundleBlockNumber + 1, this.latestBlockNumber);
      }
    }

    return bundleToReturn;
  }

  getLatestBundleEndBlockForChain(chainIdList: number[], latestMainnetBlock: number, chainId: number): number {
    const latestFullyExecutedPoolRebalanceRoot = this.getLatestFullyExecutedRootBundle(latestMainnetBlock);

    // If no event, then we can return a conservative default starting block like 0,
    // or we could throw an Error.
    if (!latestFullyExecutedPoolRebalanceRoot) {
      return 0;
    }

    // Once this proposal event is found, determine its mapping of indices to chainId in its
    // bundleEvaluationBlockNumbers array using CHAIN_ID_LIST. For each chainId, their starting block number is that
    // chain's bundleEvaluationBlockNumber + 1 in this past proposal event.
    return this.getBundleEndBlockForChain(latestFullyExecutedPoolRebalanceRoot, chainId, chainIdList);
  }

  getNextBundleStartBlockNumber(chainIdList: number[], latestMainnetBlock: number, chainId: number): number {
    const endBlock = this.getLatestBundleEndBlockForChain(chainIdList, latestMainnetBlock, chainId);

    // This assumes that chain ID's are only added to the chain ID list over time, and that chains are never
    // deleted.
    return endBlock > 0 ? endBlock + 1 : 0;
  }

  getRunningBalanceBeforeBlockForChain(block: number, chain: number, l1Token: string): TokenRunningBalance {
    // Search ExecutedRootBundles in descending block order to find the most recent event before the target block.
    const executedRootBundle = sortEventsDescending(this.executedRootBundles).find(
      (executedLeaf: ExecutedRootBundle) => {
        return (
          executedLeaf.blockNumber <= block &&
          executedLeaf.chainId === chain &&
          executedLeaf.l1Tokens.map((l1Token) => l1Token.toLowerCase()).includes(l1Token.toLowerCase())
        );
      }
    ) as ExecutedRootBundle;

    return this.getRunningBalanceForToken(l1Token, executedRootBundle);
  }

  public getRunningBalanceForToken(l1Token: string, executedRootBundle: ExecutedRootBundle): TokenRunningBalance {
    let runningBalance = toBN(0);
    let incentiveBalance = toBN(0);
    if (executedRootBundle) {
      const indexOfL1Token = executedRootBundle.l1Tokens
        .map((l1Token) => l1Token.toLowerCase())
        .indexOf(l1Token.toLowerCase());
      runningBalance = executedRootBundle.runningBalances[indexOfL1Token];
      incentiveBalance = executedRootBundle.incentiveBalances[indexOfL1Token];
    }

    return { runningBalance, incentiveBalance };
  }

  async _update(eventNames: HubPoolEvent[]): Promise<HubPoolUpdate> {
    const latestBlockNumber = await this.hubPool.provider.getBlockNumber();
    const hubPoolEvents = this.hubPoolEventFilters();

    const searchConfig = {
      fromBlock: this.firstBlockToSearch,
      toBlock: this.eventSearchConfig.toBlock || latestBlockNumber,
      maxBlockLookBack: this.eventSearchConfig.maxBlockLookBack,
    };
    if (searchConfig.fromBlock > searchConfig.toBlock) {
      this.logger.warn({ at: "HubPoolClient#_update", message: "Invalid update() searchConfig.", searchConfig });
      return { success: false };
    }

    this.logger.debug({
      at: "HubPoolClient",
      message: "Updating HubPool client",
      searchConfig,
      eventNames,
    });
    const timerStart = Date.now();
    const [currentTime, pendingRootBundleProposal, ...events] = await Promise.all([
      this.hubPool.getCurrentTime({ blockTag: searchConfig.toBlock }),
      this.hubPool.rootBundleProposal({ blockTag: searchConfig.toBlock }),
      ...eventNames.map((eventName) => paginatedEventQuery(this.hubPool, hubPoolEvents[eventName], searchConfig)),
    ]);
    this.logger.debug({
      at: "HubPoolClient#_update",
      message: `Time to query new events from RPC for ${this.chainId}: ${Date.now() - timerStart} ms`,
    });

    const _events = Object.fromEntries(eventNames.map((eventName, idx) => [eventName, events[idx]]));

    return {
      success: true,
      currentTime,
      latestBlockNumber,
      pendingRootBundleProposal,
      searchEndBlock: searchConfig.toBlock,
      events: _events,
    };
  }

  async update(eventsToQuery?: HubPoolEvent[]): Promise<void> {
    if (!this.configStoreClient.isUpdated) {
      throw new Error("ConfigStoreClient not updated");
    }

    eventsToQuery = eventsToQuery ?? (Object.keys(this.hubPoolEventFilters()) as HubPoolEvent[]); // Query all events by default.

    const update = await this._update(eventsToQuery);
    if (!update.success) {
      // This failure only occurs if the RPC searchConfig is miscomputed, and has only been seen in the hardhat test
      // environment. Normal failures will throw instead. This is therefore an unfortunate workaround until we can
      // understand why we see this in test. @todo: Resolve.
      return;
    }
    const { events, currentTime, latestBlockNumber, pendingRootBundleProposal } = update;

    for (const event of events["CrossChainContractsSet"]) {
      const args = spreadEventWithBlockNumber(event) as CrossChainContractsSet;
      assign(
        this.crossChainContracts,
        [args.l2ChainId],
        [
          {
            spokePool: args.spokePool,
            blockNumber: args.blockNumber,
            transactionIndex: args.transactionIndex,
            logIndex: args.logIndex,
          },
        ]
      );
    }

    for (const event of events["SetPoolRebalanceRoute"]) {
      const args = spreadEventWithBlockNumber(event) as SetPoolRebalanceRoot;
      assign(this.l1TokensToDestinationTokens, [args.l1Token, args.destinationChainId], args.destinationToken);
      assign(
        this.l1TokensToDestinationTokensWithBlock,
        [args.l1Token, args.destinationChainId],
        [
          {
            l2Token: args.destinationToken,
            blockNumber: args.blockNumber,
            transactionIndex: args.transactionIndex,
            logIndex: args.logIndex,
          },
        ]
      );
    }

    // For each enabled Lp token fetch the token symbol and decimals from the token contract. Note this logic will
    // only run iff a new token has been enabled. Will only append iff the info is not there already.
    // Filter out any duplicate addresses. This might happen due to enabling, disabling and re-enabling a token.
    const uniqueL1Tokens = [
      ...Array.from(
        new Set(events["L1TokenEnabledForLiquidityProvision"].map((event) => spreadEvent(event.args).l1Token))
      ),
    ];
    const [tokenInfo, lpTokenInfo] = await Promise.all([
      Promise.all(uniqueL1Tokens.map((l1Token: string) => fetchTokenInfo(l1Token, this.hubPool.provider))),
      Promise.all(
        uniqueL1Tokens.map(
          async (l1Token: string) => await this.hubPool.pooledTokens(l1Token, { blockTag: update.searchEndBlock })
        )
      ),
    ]);
    for (const info of tokenInfo) {
      if (!this.l1Tokens.find((token) => token.symbol === info.symbol)) {
        if (info.decimals > 0 && info.decimals <= 18) {
          this.l1Tokens.push(info);
        } else {
          throw new Error(`Unsupported HubPool token: ${JSON.stringify(info)}`);
        }
      }
    }

    uniqueL1Tokens.forEach((token: string, i) => {
      this.lpTokens[token] = { lastLpFeeUpdate: lpTokenInfo[i].lastLpFeeUpdate };
    });

    this.proposedRootBundles.push(
      ...events["ProposeRootBundle"]
        .filter((event) => !this.configOverride.ignoredHubProposedBundles.includes(event.blockNumber))
        .map((event) => {
          return { ...spreadEventWithBlockNumber(event), transactionHash: event.transactionHash } as ProposedRootBundle;
        })
    );
    this.canceledRootBundles.push(
      ...events["RootBundleCanceled"].map((event) => spreadEventWithBlockNumber(event) as CancelledRootBundle)
    );
    this.disputedRootBundles.push(
      ...events["RootBundleDisputed"].map((event) => spreadEventWithBlockNumber(event) as DisputedRootBundle)
    );

    for (const event of events["RootBundleExecuted"]) {
      if (this.configOverride.ignoredHubExecutedBundles.includes(event.blockNumber)) {
        continue;
      }

      // Set running balances and incentive balances for this bundle.
      // Pre-UBA: runningBalances length is 1:1 with l1Tokens length. Pad incentiveBalances with zeroes.
      // Post-UBA: runningBalances array is a concatenation of pre-UBA runningBalances and incentiveBalances.
      const executedRootBundle = spreadEventWithBlockNumber(event) as ExecutedRootBundle;
      const { l1Tokens, runningBalances } = executedRootBundle;
      const nTokens = l1Tokens.length;

      // Safeguard
      if (![nTokens, nTokens * 2].includes(runningBalances.length)) {
        throw new Error(
          `Invalid runningBalances length: ${runningBalances.length}. Expected ${nTokens} or ${nTokens * 2} for chain ${
            this.chainId
          } transaction ${event.transactionHash}`
        );
      }
      executedRootBundle.runningBalances = runningBalances.slice(0, nTokens);
      executedRootBundle.incentiveBalances =
        runningBalances.length > nTokens ? runningBalances.slice(nTokens) : runningBalances.map(() => toBN(0));
      this.executedRootBundles.push(executedRootBundle);
    }

    // If the contract's current rootBundleProposal() value has an unclaimedPoolRebalanceLeafCount > 0, then
    // it means that either the root bundle proposal is in the challenge period and can be disputed, or it has
    // passed the challenge period and pool rebalance leaves can be executed. Once all leaves are executed, the
    // unclaimed count will drop to 0 and at that point there is nothing more that we can do with this root bundle
    // besides proposing another one.
    if (pendingRootBundleProposal.unclaimedPoolRebalanceLeafCount > 0) {
      const mostRecentProposedRootBundle = this.proposedRootBundles[this.proposedRootBundles.length - 1];
      this.pendingRootBundle = {
        poolRebalanceRoot: pendingRootBundleProposal.poolRebalanceRoot,
        relayerRefundRoot: pendingRootBundleProposal.relayerRefundRoot,
        slowRelayRoot: pendingRootBundleProposal.slowRelayRoot,
        proposer: pendingRootBundleProposal.proposer,
        unclaimedPoolRebalanceLeafCount: pendingRootBundleProposal.unclaimedPoolRebalanceLeafCount,
        challengePeriodEndTimestamp: pendingRootBundleProposal.challengePeriodEndTimestamp,
        bundleEvaluationBlockNumbers: mostRecentProposedRootBundle.bundleEvaluationBlockNumbers.map(
          (block: BigNumber) => {
            // Ideally, the HubPool.sol contract should limit the size of the elements within the
            // bundleEvaluationBlockNumbers array. But because it doesn't, we wrap the cast of BN --> Number
            // in a try/catch statement and return some value that would always be disputable.
            // This catches the denial of service attack vector where a malicious proposer proposes with bundle block
            // evaluation block numbers larger than what BigNumber::toNumber() can handle.
            try {
              return block.toNumber();
            } catch {
              return 0;
            }
          }
        ),
        proposalBlockNumber: mostRecentProposedRootBundle.blockNumber,
      };
    } else {
      this.pendingRootBundle = undefined;
    }

    this.currentTime = currentTime;
    this.latestBlockNumber = latestBlockNumber;
    this.firstBlockToSearch = update.searchEndBlock + 1; // Next iteration should start off from where this one ended.

    this.isUpdated = true;
    this.logger.debug({ at: "HubPoolClient::update", message: "HubPool client updated!", endBlock: latestBlockNumber });
  }

  // Returns end block for `chainId` in ProposedRootBundle.bundleBlockEvalNumbers. Looks up chainId
  // in chainId list, gets the index where its located, and returns the value of the index in
  // bundleBlockEvalNumbers. Returns 0 if `chainId` can't be found in `chainIdList` and if index doesn't
  // exist in bundleBlockEvalNumbers.
  protected getBundleEndBlockForChain(
    proposeRootBundleEvent: ProposedRootBundle,
    chainId: number,
    chainIdList: number[]
  ): number {
    const bundleEvaluationBlockNumbers: BigNumber[] = proposeRootBundleEvent.bundleEvaluationBlockNumbers;
    const chainIdIndex = chainIdList.indexOf(chainId);
    if (chainIdIndex === -1) {
      return 0;
    }
    // Sometimes, the root bundle event's chain ID list will update from bundle to bundle, so we need to check that
    // the bundle evaluation block number list is long enough to contain this index. We assume that chain ID's
    // are only added to the bundle block list, never deleted.
    if (chainIdIndex >= bundleEvaluationBlockNumbers.length) {
      return 0;
    }
    return bundleEvaluationBlockNumbers[chainIdIndex].toNumber();
  }

  public updateFromJSON(hubPoolClientState: Partial<ReturnType<HubPoolClient["toJSON"]>>): void {
    const keysToUpdate = Object.keys(hubPoolClientState);

    this.logger.debug({
      at: "HubPoolClient",
      message: "Updating HubPool client from JSON",
      keys: keysToUpdate,
    });

    if (keysToUpdate.length === 0) {
      return;
    }

    if (!this.configStoreClient.isUpdated) {
      throw new Error("ConfigStoreClient not updated");
    }

    const {
      l1TokensToDestinationTokens = this.l1TokensToDestinationTokens,
      l1Tokens = this.l1Tokens,
      lpTokens = this.lpTokens,
      canceledRootBundles = this.canceledRootBundles,
      disputedRootBundles = this.disputedRootBundles,
      pendingRootBundle = this.pendingRootBundle,
      crossChainContracts = this.crossChainContracts,
      l1TokensToDestinationTokensWithBlock = this.l1TokensToDestinationTokensWithBlock,
      firstBlockToSearch = this.firstBlockToSearch,
      latestBlockNumber = this.latestBlockNumber,
      currentTime = this.currentTime,
      proposedRootBundles,
      executedRootBundles,
    } = hubPoolClientState;

    this.l1TokensToDestinationTokens = l1TokensToDestinationTokens;
    this.l1Tokens = l1Tokens;
    this.lpTokens = lpTokens;
    this.proposedRootBundles = proposedRootBundles
      ? proposedRootBundles.map((bundle) => ({
          ...bundle,
          bundleEvaluationBlockNumbers: bundle.bundleEvaluationBlockNumbers.map((block) => BigNumber.from(block)),
        }))
      : this.proposedRootBundles;
    this.canceledRootBundles = canceledRootBundles;
    this.disputedRootBundles = disputedRootBundles;
    this.executedRootBundles = executedRootBundles
      ? executedRootBundles.map((bundle) => ({
          ...bundle,
          bundleLpFees: bundle.bundleLpFees.map((fee) => BigNumber.from(fee)),
          netSendAmounts: bundle.netSendAmounts.map((amount) => BigNumber.from(amount)),
          runningBalances: bundle.runningBalances.map((balance) => BigNumber.from(balance)),
          incentiveBalances: bundle.incentiveBalances.map((balance) => BigNumber.from(balance)),
        }))
      : this.executedRootBundles;
    this.pendingRootBundle = pendingRootBundle;
    this.crossChainContracts = crossChainContracts;
    this.l1TokensToDestinationTokensWithBlock = l1TokensToDestinationTokensWithBlock;
    this.firstBlockToSearch = firstBlockToSearch;
    this.latestBlockNumber = latestBlockNumber;
    this.currentTime = currentTime;
    this.isUpdated = true;
  }

  public toJSON() {
    return {
      deploymentBlock: this.deploymentBlock,
      chainId: this.chainId,
      eventSearchConfig: this.eventSearchConfig,
      configOverride: this.configOverride,

      firstBlockToSearch: this.firstBlockToSearch,
      latestBlockNumber: this.latestBlockNumber,
      currentTime: this.currentTime,

      l1TokensToDestinationTokens: this.l1TokensToDestinationTokens,
      l1Tokens: this.l1Tokens,
      lpTokens: this.lpTokens,

      proposedRootBundles: this.proposedRootBundles.map((bundle) =>
        JSON.parse(stringifyJSONWithNumericString(bundle))
      ) as ProposedRootBundleStringified[],
      canceledRootBundles: this.canceledRootBundles,
      disputedRootBundles: this.disputedRootBundles,
      executedRootBundles: this.executedRootBundles.map((bundle) =>
        JSON.parse(stringifyJSONWithNumericString(bundle))
      ) as ExecutedRootBundleStringified[],
      pendingRootBundle: this.pendingRootBundle,
      crossChainContracts: this.crossChainContracts,
      l1TokensToDestinationTokensWithBlock: this.l1TokensToDestinationTokensWithBlock,
    };
  }
}<|MERGE_RESOLUTION|>--- conflicted
+++ resolved
@@ -3,20 +3,7 @@
 import { BlockFinder } from "@uma/sdk";
 import winston from "winston";
 import _ from "lodash";
-<<<<<<< HEAD
-import { assign, EventSearchConfig, MakeOptional, BigNumberish } from "../utils";
-=======
-import {
-  assign,
-  EventSearchConfig,
-  isDefined,
-  MakeOptional,
-  BigNumberish,
-  getImpliedBundleBlockRanges,
-  getBlockRangeForChain,
-  stringifyJSONWithNumericString,
-} from "../utils";
->>>>>>> 07b7c4c8
+import { assign, EventSearchConfig, MakeOptional, BigNumberish, stringifyJSONWithNumericString } from "../utils";
 import {
   fetchTokenInfo,
   sortEventsDescending,
