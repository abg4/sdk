--- conflicted
+++ resolved
@@ -45,13 +45,10 @@
   getUsdcSymbol,
   getL1TokenInfo,
   compareAddressesSimple,
-<<<<<<< HEAD
   deleteFromJson,
   chainIsSvm,
   getDeployedAddress,
   SvmAddress,
-=======
->>>>>>> 24d2de2a
 } from "../utils";
 import { AcrossConfigStoreClient as ConfigStoreClient } from "./AcrossConfigStoreClient/AcrossConfigStoreClient";
 import { BaseAbstractClient, isUpdateFailureReason, UpdateFailureReason } from "./BaseAbstractClient";
