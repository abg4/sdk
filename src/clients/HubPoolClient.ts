import assert from "assert";
import { BigNumber, Contract, Event, EventFilter } from "ethers";
import _ from "lodash";
import winston from "winston";
import { DEFAULT_CACHING_SAFE_LAG, DEFAULT_CACHING_TTL } from "../constants";
import {
  CachingMechanismInterface,
  CancelledRootBundle,
  CrossChainContractsSet,
  Deposit,
  DepositWithBlock,
  DestinationTokenWithBlock,
  DisputedRootBundle,
  ExecutedRootBundle,
  L1Token,
  LpToken,
  PendingRootBundle,
  ProposedRootBundle,
  RealizedLpFee,
  SetPoolRebalanceRoot,
  TokenRunningBalance,
  v2DepositWithBlock,
  v3DepositWithBlock,
} from "../interfaces";
import * as lpFeeCalculator from "../lpFeeCalculator";
import {
  BlockFinder,
  bnZero,
  dedupArray,
  EventSearchConfig,
  MakeOptional,
  assign,
  fetchTokenInfo,
  getCachedBlockForTimestamp,
  getCurrentTime,
  getDepositInputToken,
  getNetworkName,
  isDefined,
  isV3Deposit,
  mapAsync,
  paginatedEventQuery,
  shouldCache,
  sortEventsDescending,
  spreadEvent,
  spreadEventWithBlockNumber,
  toBN,
} from "../utils";
import { AcrossConfigStoreClient as ConfigStoreClient } from "./AcrossConfigStoreClient/AcrossConfigStoreClient";
import { BaseAbstractClient } from "./BaseAbstractClient";

type _HubPoolUpdate = {
  success: true;
  currentTime: number;
  pendingRootBundleProposal: PendingRootBundle;
  events: Record<string, Event[]>;
  searchEndBlock: number;
};
export type HubPoolUpdate = { success: false } | _HubPoolUpdate;

type HubPoolEvent =
  | "SetPoolRebalanceRoute"
  | "L1TokenEnabledForLiquidityProvision"
  | "ProposeRootBundle"
  | "RootBundleCanceled"
  | "RootBundleDisputed"
  | "RootBundleExecuted"
  | "CrossChainContractsSet";

type L1TokensToDestinationTokens = {
  [l1Token: string]: { [destinationChainId: number]: string };
};

// Temporary type for v2 -> v3 transition. @todo: Remove.
export type v2PartialDepositWithBlock = Pick<
  v2DepositWithBlock,
  "originChainId" | "destinationChainId" | "originToken" | "amount" | "quoteTimestamp" | "blockNumber"
>;

// Temporary type for v2 -> v3 transition. @todo: Remove.
export type v3PartialDepositWithBlock = Pick<
  v3DepositWithBlock,
  "originChainId" | "destinationChainId" | "inputToken" | "inputAmount" | "quoteTimestamp" | "blockNumber"
>;

export class HubPoolClient extends BaseAbstractClient {
  // L1Token -> destinationChainId -> destinationToken
  protected l1TokensToDestinationTokens: L1TokensToDestinationTokens = {};
  protected l1Tokens: L1Token[] = []; // L1Tokens and their associated info.
  protected lpTokens: { [token: string]: LpToken } = {};
  protected proposedRootBundles: ProposedRootBundle[] = [];
  protected canceledRootBundles: CancelledRootBundle[] = [];
  protected disputedRootBundles: DisputedRootBundle[] = [];
  protected executedRootBundles: ExecutedRootBundle[] = [];
  protected crossChainContracts: { [l2ChainId: number]: CrossChainContractsSet[] } = {};
  protected l1TokensToDestinationTokensWithBlock: {
    [l1Token: string]: { [destinationChainId: number]: DestinationTokenWithBlock[] };
  } = {};
  protected pendingRootBundle: PendingRootBundle | undefined;

  public currentTime: number | undefined;
  public readonly blockFinder: BlockFinder;

  constructor(
    readonly logger: winston.Logger,
    readonly hubPool: Contract,
    public configStoreClient: ConfigStoreClient,
    public deploymentBlock = 0,
    readonly chainId: number = 1,
    readonly eventSearchConfig: MakeOptional<EventSearchConfig, "toBlock"> = { fromBlock: 0, maxBlockLookBack: 0 },
    protected readonly configOverride: {
      ignoredHubExecutedBundles: number[];
      ignoredHubProposedBundles: number[];
      timeToCache?: number;
    } = {
      ignoredHubExecutedBundles: [],
      ignoredHubProposedBundles: [],
    },
    cachingMechanism?: CachingMechanismInterface
  ) {
    super(cachingMechanism);
    this.latestBlockSearched = Math.min(deploymentBlock - 1, 0);
    this.firstBlockToSearch = eventSearchConfig.fromBlock;

    const provider = this.hubPool.provider;
    this.blockFinder = new BlockFinder(provider);
  }

  protected hubPoolEventFilters(): Record<HubPoolEvent, EventFilter> {
    return {
      SetPoolRebalanceRoute: this.hubPool.filters.SetPoolRebalanceRoute(),
      L1TokenEnabledForLiquidityProvision: this.hubPool.filters.L1TokenEnabledForLiquidityProvision(),
      ProposeRootBundle: this.hubPool.filters.ProposeRootBundle(),
      RootBundleCanceled: this.hubPool.filters.RootBundleCanceled(),
      RootBundleDisputed: this.hubPool.filters.RootBundleDisputed(),
      RootBundleExecuted: this.hubPool.filters.RootBundleExecuted(),
      CrossChainContractsSet: this.hubPool.filters.CrossChainContractsSet(),
    };
  }

  hasPendingProposal(): boolean {
    return this.pendingRootBundle !== undefined;
  }

  getPendingRootBundle(): PendingRootBundle | undefined {
    return this.pendingRootBundle;
  }

  getProposedRootBundles(): ProposedRootBundle[] {
    return this.proposedRootBundles;
  }

  getCancelledRootBundles(): CancelledRootBundle[] {
    return this.canceledRootBundles;
  }

  getDisputedRootBundles(): DisputedRootBundle[] {
    return this.disputedRootBundles;
  }

  getExecutedRootBundles(): ExecutedRootBundle[] {
    return this.executedRootBundles;
  }

  getSpokePoolForBlock(chain: number, block: number = Number.MAX_SAFE_INTEGER): string {
    if (!this.crossChainContracts[chain]) {
      throw new Error(`No cross chain contracts set for ${chain}`);
    }
    const mostRecentSpokePoolUpdateBeforeBlock = (
      sortEventsDescending(this.crossChainContracts[chain]) as CrossChainContractsSet[]
    ).find((crossChainContract) => crossChainContract.blockNumber <= block);
    if (!mostRecentSpokePoolUpdateBeforeBlock) {
      throw new Error(`No cross chain contract found before block ${block} for chain ${chain}`);
    } else {
      return mostRecentSpokePoolUpdateBeforeBlock.spokePool;
    }
  }

  getSpokePoolActivationBlock(chain: number, spokePool: string): number | undefined {
    // Return first time that this spoke pool was registered in the HubPool as a cross chain contract. We can use
    // this block as the oldest block that we should query for SpokePoolClient purposes.
    const mostRecentSpokePoolUpdateBeforeBlock = this.crossChainContracts[chain].find(
      (crossChainContract) => crossChainContract.spokePool === spokePool
    );
    return mostRecentSpokePoolUpdateBeforeBlock?.blockNumber;
  }

  // Returns the latest L2 token to use for an L1 token as of the input hub block.
  getL2TokenForL1TokenAtBlock(
    l1Token: string,
    destinationChainId: number,
    latestHubBlock = Number.MAX_SAFE_INTEGER
  ): string {
    if (!this.l1TokensToDestinationTokensWithBlock?.[l1Token]?.[destinationChainId]) {
      const chain = getNetworkName(destinationChainId);
      const { symbol } = this.l1Tokens.find(({ address }) => address === l1Token) ?? { symbol: l1Token };
      throw new Error(`Could not find SpokePool mapping for ${symbol} on ${chain} and L1 token ${l1Token}`);
    }
    // Find the last mapping published before the target block.
    const l2Token: DestinationTokenWithBlock | undefined = sortEventsDescending(
      this.l1TokensToDestinationTokensWithBlock[l1Token][destinationChainId]
    ).find((mapping: DestinationTokenWithBlock) => mapping.blockNumber <= latestHubBlock);
    if (!l2Token) {
      const chain = getNetworkName(destinationChainId);
      const { symbol } = this.l1Tokens.find(({ address }) => address === l1Token) ?? { symbol: l1Token };
      throw new Error(
        `Could not find SpokePool mapping for ${symbol} on ${chain} at or before HubPool block ${latestHubBlock}!`
      );
    }
    return l2Token.l2Token;
  }

  // Returns the latest L1 token to use for an L2 token as of the input hub block.
  getL1TokenForL2TokenAtBlock(
    l2Token: string,
    destinationChainId: number,
    latestHubBlock = Number.MAX_SAFE_INTEGER
  ): string {
    const l2Tokens = Object.keys(this.l1TokensToDestinationTokensWithBlock)
      .filter((l1Token) => this.l2TokenEnabledForL1Token(l1Token, destinationChainId))
      .map((l1Token) => {
        // Return all matching L2 token mappings that are equal to or earlier than the target block.
        return this.l1TokensToDestinationTokensWithBlock[l1Token][destinationChainId].filter(
          (mapping) => mapping.l2Token === l2Token && mapping.blockNumber <= latestHubBlock
        );
      })
      .flat();
    if (l2Tokens.length === 0) {
      const chain = getNetworkName(destinationChainId);
      throw new Error(
        `Could not find HubPool mapping for ${l2Token} on ${chain} at or before HubPool block ${latestHubBlock}!`
      );
    }
    // Find the last mapping published before the target block.
    return sortEventsDescending(l2Tokens)[0].l1Token;
  }

  /**
   * Returns the L1 token that should be used for an L2 Bridge event. This function is
   * designed to be used by the caller to associate the L2 token with its mapped L1 token
   * at the HubPool equivalent block number of the L2 event.
   * @param deposit Deposit event
   * @param returns string L1 token counterpart for Deposit
   */
  getL1TokenForDeposit(
    deposit:
      | Pick<v2DepositWithBlock, "originChainId" | "originToken" | "quoteBlockNumber">
      | Pick<v3DepositWithBlock, "originChainId" | "inputToken" | "quoteBlockNumber">
  ): string {
    // L1-->L2 token mappings are set via PoolRebalanceRoutes which occur on mainnet,
    // so we use the latest token mapping. This way if a very old deposit is filled, the relayer can use the
    // latest L2 token mapping to find the L1 token counterpart.
    const inputToken = getDepositInputToken(deposit as DepositWithBlock);
    return this.getL1TokenForL2TokenAtBlock(inputToken, deposit.originChainId, deposit.quoteBlockNumber);
  }

  /**
   * Returns the L2 token that should be used as a counterpart to a deposit event. For example, the caller
   * might want to know what the refund token will be on l2ChainId for the deposit event.
   * @param l2ChainId Chain where caller wants to get L2 token counterpart for
   * @param event Deposit event
   * @returns string L2 token counterpart on l2ChainId
   */
  getL2TokenForDeposit(
    deposit:
      | Pick<v2DepositWithBlock, "originChainId" | "destinationChainId" | "originToken" | "quoteBlockNumber">
      | Pick<v3DepositWithBlock, "originChainId" | "destinationChainId" | "inputToken" | "quoteBlockNumber">,
    l2ChainId = deposit.destinationChainId
  ): string {
    const l1Token = this.getL1TokenForDeposit(deposit);
    // Use the latest hub block number to find the L2 token counterpart.
    return this.getL2TokenForL1TokenAtBlock(l1Token, l2ChainId, deposit.quoteBlockNumber);
  }

  l2TokenEnabledForL1Token(l1Token: string, destinationChainId: number): boolean {
    return this.l1TokensToDestinationTokens[l1Token][destinationChainId] != undefined;
  }

  getBlockNumber(timestamp: number): Promise<number | undefined> {
    const hints = { lowBlock: this.deploymentBlock };
    return getCachedBlockForTimestamp(this.chainId, timestamp, this.blockFinder, this.cachingMechanism, hints);
  }

  async getCurrentPoolUtilization(l1Token: string): Promise<BigNumber> {
    const blockNumber = this.latestBlockSearched ?? (await this.hubPool.provider.getBlockNumber());
    return await this.getUtilization(l1Token, blockNumber, bnZero, getCurrentTime(), 0);
  }

  /**
   * For a HubPool token at a specific block number, compute the relevant utilization.
   * @param hubPoolToken HubPool token to query utilization for.
   * @param blocknumber Block number to query utilization at.
   * @param amount Amount to query. If set to 0, the closing utilization at blockNumber is returned.
   * @param amount timestamp Associated quoteTimestamp for query, used for caching evaluation.
   * @param timeToCache Age at which the response is able to be cached.
   * @returns HubPool utilization at `blockNumber` after optional `amount` increase in utilization.
   */
  protected async getUtilization(
    hubPoolToken: string,
    blockNumber: number,
    depositAmount: BigNumber,
    timestamp: number,
    timeToCache: number
  ): Promise<BigNumber> {
    // Resolve this function call as an async anonymous function
    const resolver = async () => {
      const overrides = { blockTag: blockNumber };
      if (depositAmount.eq(0)) {
        // For zero amount, just get the utilisation at `blockNumber`.
        return await this.hubPool.callStatic.liquidityUtilizationCurrent(hubPoolToken, overrides);
      }

      return await this.hubPool.callStatic.liquidityUtilizationPostRelay(hubPoolToken, depositAmount, overrides);
    };

    // Resolve the cache locally so that we can appease typescript
    const cache = this.cachingMechanism;

    // If there is no cache or the timestamp is not old enough to be cached, just resolve the function.
    if (!cache || !shouldCache(getCurrentTime(), timestamp, timeToCache)) {
      return resolver();
    }

    // Otherwise, let's resolve the key
    // @note Avoid collisions with pre-existing cache keys by appending an underscore (_) for post-relay utilization.
    // @fixme This can be removed once the existing keys have been ejected from the cache (i.e. 7 days).
    const key = depositAmount.eq(0)
      ? `utilization_${hubPoolToken}_${blockNumber}`
      : `utilization_${hubPoolToken}_${blockNumber}_${depositAmount.toString()}_`;
    const result = await cache.get<string>(key);
    if (isDefined(result)) {
      return BigNumber.from(result);
    }

    // We were not able to find a valid result, so let's resolve the function.
    const utilization = await resolver();
    if (cache && shouldCache(getCurrentTime(), timestamp, timeToCache)) {
      // If we should cache the result, store it for up to DEFAULT_CACHING_TTL.
      await cache.set(key, `${utilization.toString()}`, DEFAULT_CACHING_TTL);
    }

    return utilization;
  }

  async computeRealizedLpFeePct(
    deposit: v2PartialDepositWithBlock | v3PartialDepositWithBlock
  ): Promise<RealizedLpFee> {
    const [lpFee] = await this.batchComputeRealizedLpFeePct([deposit]);
    return lpFee;
  }

  async batchComputeRealizedLpFeePct(
    _deposits: (v2PartialDepositWithBlock | v3PartialDepositWithBlock)[]
  ): Promise<RealizedLpFee[]> {
    assert(_deposits.length > 0, "No deposits supplied to batchComputeRealizedLpFeePct");
    if (!isDefined(this.currentTime)) {
      throw new Error("HubPoolClient has not set a currentTime");
    }

    const deposits: v3PartialDepositWithBlock[] = _deposits.map((deposit) => {
      if (isV3Deposit(deposit as DepositWithBlock)) {
        return deposit as v3DepositWithBlock;
      }

      const { originToken: inputToken, amount: inputAmount, ...partialDeposit } = deposit as v2DepositWithBlock;
      const v3Deposit: v3PartialDepositWithBlock = {
        ...partialDeposit,
        inputToken,
        inputAmount,
      };

      return v3Deposit;
    });

    // Map SpokePool token addresses to HubPool token addresses.
    const hubPoolTokens: { [originToken: string]: string } = {};

    // Map each HubPool token to an array of unqiue quoteTimestamps.
    const utilizationTimestamps: { [hubPoolToken: string]: number[] } = {};

    // Map each HubPool token to utilization at a particular block number.
    let utilization: { [hubPoolToken: string]: { [blockNumber: number]: BigNumber } } = {};

    let quoteBlocks: { [quoteTimestamp: number]: number } = {};

    // Helper to resolve the unqiue hubPoolToken & quoteTimestamp mappings.
    const resolveUniqueQuoteTimestamps = (deposit: (typeof deposits)[0]): void => {
      const { originChainId } = deposits[0];
      const { originChainId: chainId, inputToken, quoteTimestamp } = deposit;
      assert(
        chainId === originChainId,
        `Cannot compute bulk realizedLpFeePct for different origin chains (${chainId} != ${originChainId})`
      );

      // Resolve the HubPool token address, if it isn't already known.
      const quoteBlockNumber = quoteBlocks[deposit.quoteTimestamp];
      const hubPoolToken = (hubPoolTokens[inputToken] ??= this.getL1TokenForDeposit({
        ...deposit,
        inputToken,
        quoteBlockNumber,
      }));

      // Append the quoteTimestamp for this HubPool token, if it isn't already enqueued.
      utilizationTimestamps[hubPoolToken] ??= [];
      if (!utilizationTimestamps[hubPoolToken].includes(quoteTimestamp)) {
        utilizationTimestamps[hubPoolToken].push(quoteTimestamp);
      }
    };

    // Helper to resolve a quoteTimestamp to a HubPool block number.
    const resolveTimestampsToBlocks = async (quoteTimestamp: number): Promise<[number, number]> => {
      const quoteBlock = await this.getBlockNumber(quoteTimestamp);
      if (!isDefined(quoteBlock)) {
        throw new Error(`Could not find block for timestamp ${quoteTimestamp}`);
      }
      return [quoteTimestamp, quoteBlock];
    };

    // Helper to resolve existing HubPool token utilisation for an array of unique block numbers.
    // Produces a mapping of blockNumber -> utilization for a specific token.
    const resolveUtilization = async (hubPoolToken: string): Promise<Record<number, BigNumber>> => {
      return Object.fromEntries(
        await mapAsync(utilizationTimestamps[hubPoolToken], async (quoteTimestamp) => {
          const blockNumber = quoteBlocks[quoteTimestamp];
          const utilization = await this.getUtilization(
            hubPoolToken,
            blockNumber,
            bnZero, // amount
            quoteTimestamp,
            timeToCache
          );
          return [blockNumber, utilization];
        })
      );
    };

    // Helper compute the realizedLpFeePct of an individual deposit based on pre-retrieved batch data.
    const computeRealizedLpFeePct = async (deposit: (typeof deposits)[0]) => {
      const { originChainId, destinationChainId, inputToken, inputAmount, quoteTimestamp } = deposit;
      const quoteBlock = quoteBlocks[quoteTimestamp];

<<<<<<< HEAD
      // Compare deposit block against UBA bundle start blocks. If the deposit is post-UBA
      // then realizedLpFeePct computation is deferred until after UBA Client update.
      if (isUBAActivatedAtBlock(this, deposit.blockNumber, deposit.originChainId)) {
        return { quoteBlock, realizedLpFeePct: undefined };
      }

      // Otherwise, use the legacy fee model which is based ont he deposit quote block.
      const hubPoolToken = hubPoolTokens[inputToken];
=======
      const hubPoolToken = hubPoolTokens[originToken];
>>>>>>> dd452216
      const rateModel = this.configStoreClient.getRateModelForBlockNumber(
        hubPoolToken,
        originChainId,
        destinationChainId,
        quoteBlock
      );

      const preUtilization = utilization[hubPoolToken][quoteBlock];
      const postUtilization = await this.getUtilization(
        hubPoolToken,
        quoteBlock,
        inputAmount,
        quoteTimestamp,
        timeToCache
      );
      const realizedLpFeePct = lpFeeCalculator.calculateRealizedLpFeePct(rateModel, preUtilization, postUtilization);

      return { quoteBlock, realizedLpFeePct };
    };

    /**
     * Execution flow starts here.
     */
    const timeToCache = this.configOverride.timeToCache ?? DEFAULT_CACHING_SAFE_LAG;

    // Identify the unique hubPoolToken & quoteTimestamp mappings. This is used to optimise subsequent HubPool queries.
    deposits.forEach((deposit) => resolveUniqueQuoteTimestamps(deposit));

    // Filter all deposits for unique quoteTimestamps, to be resolved to a blockNumber in parallel.
    const quoteTimestamps = dedupArray(deposits.map(({ quoteTimestamp }) => quoteTimestamp));
    quoteBlocks = Object.fromEntries(
      await mapAsync(quoteTimestamps, (quoteTimestamp) => resolveTimestampsToBlocks(quoteTimestamp))
    );

    // For each token / quoteBlock pair, resolve the utilisation for each quoted block.
    // This can be reused for each deposit with the same HubPool token and quoteTimestamp pair.
    utilization = Object.fromEntries(
      await mapAsync(Object.values(hubPoolTokens), async (hubPoolToken) => [
        hubPoolToken,
        await resolveUtilization(hubPoolToken),
      ])
    );

    // For each deposit, compute the post-relay HubPool utilisation independently.
    // @dev The caller expects to receive an array in the same length and ordering as the input `deposits`.
    return await mapAsync(deposits, (deposit) => computeRealizedLpFeePct(deposit));
  }

  getL1Tokens(): L1Token[] {
    return this.l1Tokens;
  }

  getTokenInfoForL1Token(l1Token: string): L1Token | undefined {
    return this.l1Tokens.find((token) => token.address === l1Token);
  }

  getLpTokenInfoForL1Token(l1Token: string): LpToken | undefined {
    return this.lpTokens[l1Token];
  }

  getL1TokenInfoForL2Token(l2Token: string, chainId: number): L1Token | undefined {
    const l1TokenCounterpart = this.getL1TokenForL2TokenAtBlock(l2Token, chainId, this.latestBlockSearched);
    return this.getTokenInfoForL1Token(l1TokenCounterpart);
  }

  getTokenInfoForDeposit(deposit: Deposit): L1Token | undefined {
    const inputToken = getDepositInputToken(deposit);
    return this.getTokenInfoForL1Token(
      this.getL1TokenForL2TokenAtBlock(inputToken, deposit.originChainId, this.latestBlockSearched)
    );
  }

  getTokenInfo(chainId: number | string, tokenAddress: string): L1Token | undefined {
    const deposit = { originChainId: parseInt(chainId.toString()), originToken: tokenAddress } as Deposit;
    return this.getTokenInfoForDeposit(deposit);
  }

  areTokensEquivalent(
    tokenA: string,
    chainIdA: number,
    tokenB: string,
    chainIdB: number,
    hubPoolBlock = this.latestBlockSearched
  ): boolean {
    try {
      // Resolve both SpokePool tokens back to their respective HubPool tokens and verify that they match.
      const l1TokenA = this.getL1TokenForL2TokenAtBlock(tokenA, chainIdA, hubPoolBlock);
      const l1TokenB = this.getL1TokenForL2TokenAtBlock(tokenB, chainIdB, hubPoolBlock);
      if (l1TokenA !== l1TokenB) {
        return false;
      }

      // Resolve both HubPool tokens back to a current SpokePool token and verify that they match.
      const _tokenA = this.getL2TokenForL1TokenAtBlock(l1TokenA, chainIdA, hubPoolBlock);
      const _tokenB = this.getL2TokenForL1TokenAtBlock(l1TokenB, chainIdB, hubPoolBlock);
      return tokenA === _tokenA && tokenB === _tokenB;
    } catch {
      return false; // One or both input tokens were not recognised.
    }
  }

  getSpokeActivationBlockForChain(chainId: number): number {
    return this.getSpokePoolActivationBlock(chainId, this.getSpokePoolForBlock(chainId)) ?? 0;
  }

  // Root bundles are valid if all of their pool rebalance leaves have been executed before the next bundle, or the
  // latest mainnet block to search. Whichever comes first.
  isRootBundleValid(rootBundle: ProposedRootBundle, latestMainnetBlock: number): boolean {
    const nextRootBundle = this.getFollowingRootBundle(rootBundle);
    const executedLeafCount = this.getExecutedLeavesForRootBundle(
      rootBundle,
      nextRootBundle ? Math.min(nextRootBundle.blockNumber, latestMainnetBlock) : latestMainnetBlock
    );
    return executedLeafCount.length === rootBundle.poolRebalanceLeafCount;
  }

  // This should find the ProposeRootBundle event whose bundle block number for `chain` is closest to the `block`
  // without being smaller. It returns the bundle block number for the chain or undefined if not matched.
  getRootBundleEvalBlockNumberContainingBlock(
    latestMainnetBlock: number,
    block: number,
    chain: number,
    chainIdListOverride?: number[]
  ): number | undefined {
    const chainIdList = chainIdListOverride ?? this.configStoreClient.getChainIdIndicesForBlock(latestMainnetBlock);
    let endingBlockNumber: number | undefined;
    // Search proposed root bundles in reverse chronological order.
    for (let i = this.proposedRootBundles.length - 1; i >= 0; i--) {
      const rootBundle = this.proposedRootBundles[i];
      const nextRootBundle = this.getFollowingRootBundle(rootBundle);
      if (!this.isRootBundleValid(rootBundle, nextRootBundle ? nextRootBundle.blockNumber : latestMainnetBlock)) {
        continue;
      }

      // 0 is the default value bundleEvalBlockNumber.
      const bundleEvalBlockNumber = this.getBundleEndBlockForChain(
        rootBundle as ProposedRootBundle,
        chain,
        chainIdList
      );

      // Since we're iterating from newest to oldest, bundleEvalBlockNumber is only decreasing, and if the
      // bundleEvalBlockNumber is smaller than the target block, then we should return the last set `endingBlockNumber`.
      if (bundleEvalBlockNumber <= block) {
        if (bundleEvalBlockNumber === block) {
          endingBlockNumber = bundleEvalBlockNumber;
        }
        break;
      }
      endingBlockNumber = bundleEvalBlockNumber;
    }
    return endingBlockNumber;
  }

  // TODO: This might not be necessary since the cumulative root bundle count doesn't grow fast enough, but consider
  // using _.findLast/_.find instead of resorting the arrays if these functions begin to take a lot time.
  getProposedRootBundlesInBlockRange(startingBlock: number, endingBlock: number): ProposedRootBundle[] {
    return this.proposedRootBundles.filter(
      (bundle: ProposedRootBundle) => bundle.blockNumber >= startingBlock && bundle.blockNumber <= endingBlock
    );
  }

  getCancelledRootBundlesInBlockRange(startingBlock: number, endingBlock: number): CancelledRootBundle[] {
    return sortEventsDescending(this.canceledRootBundles).filter(
      (bundle: CancelledRootBundle) => bundle.blockNumber >= startingBlock && bundle.blockNumber <= endingBlock
    );
  }

  getDisputedRootBundlesInBlockRange(startingBlock: number, endingBlock: number): DisputedRootBundle[] {
    return sortEventsDescending(this.disputedRootBundles).filter(
      (bundle: DisputedRootBundle) => bundle.blockNumber >= startingBlock && bundle.blockNumber <= endingBlock
    );
  }

  getLatestProposedRootBundle(): ProposedRootBundle {
    return this.proposedRootBundles[this.proposedRootBundles.length - 1] as ProposedRootBundle;
  }

  getFollowingRootBundle(currentRootBundle: ProposedRootBundle): ProposedRootBundle | undefined {
    const index = _.findLastIndex(
      this.proposedRootBundles,
      (bundle) => bundle.blockNumber === currentRootBundle.blockNumber
    );
    // If index of current root bundle is not found or is the last bundle, return undefined.
    if (index === -1 || index === this.proposedRootBundles.length - 1) {
      return undefined;
    }
    return this.proposedRootBundles[index + 1];
  }

  getExecutedLeavesForRootBundle(
    rootBundle: ProposedRootBundle,
    latestMainnetBlockToSearch: number
  ): ExecutedRootBundle[] {
    return this.executedRootBundles.filter(
      (executedLeaf: ExecutedRootBundle) =>
        executedLeaf.blockNumber <= latestMainnetBlockToSearch &&
        // Note: We can use > instead of >= here because a leaf can never be executed in same block as its root
        // proposal due to bundle liveness enforced by HubPool. This importantly avoids the edge case
        // where the execution all leaves occurs in the same block as the next proposal, leading us to think
        // that the next proposal is fully executed when its not.
        executedLeaf.blockNumber > rootBundle.blockNumber
    ) as ExecutedRootBundle[];
  }

  getValidatedRootBundles(latestMainnetBlock: number = Number.MAX_SAFE_INTEGER): ProposedRootBundle[] {
    return this.proposedRootBundles.filter((rootBundle: ProposedRootBundle) => {
      if (rootBundle.blockNumber > latestMainnetBlock) {
        return false;
      }
      return this.isRootBundleValid(rootBundle, latestMainnetBlock);
    });
  }

  getLatestFullyExecutedRootBundle(latestMainnetBlock: number): ProposedRootBundle | undefined {
    // Search for latest ProposeRootBundleExecuted event followed by all of its RootBundleExecuted event suggesting
    // that all pool rebalance leaves were executed. This ignores any proposed bundles that were partially executed.
    return _.findLast(this.proposedRootBundles, (rootBundle: ProposedRootBundle) => {
      if (rootBundle.blockNumber > latestMainnetBlock) {
        return false;
      }
      return this.isRootBundleValid(rootBundle, latestMainnetBlock);
    });
  }

  getEarliestFullyExecutedRootBundle(latestMainnetBlock: number, startBlock = 0): ProposedRootBundle | undefined {
    return this.proposedRootBundles.find((rootBundle: ProposedRootBundle) => {
      if (rootBundle.blockNumber > latestMainnetBlock) {
        return false;
      }
      if (rootBundle.blockNumber < startBlock) {
        return false;
      }
      return this.isRootBundleValid(rootBundle, latestMainnetBlock);
    });
  }

  // If n is negative, then return the Nth latest executed bundle, otherwise return the Nth earliest
  // executed bundle. Latest means most recent, earliest means oldest. N cannot be 0.
  // `startBlock` can be used to set the starting point from which we look forwards or backwards, depending
  // on whether n is positive or negative.
  getNthFullyExecutedRootBundle(n: number, startBlock?: number): ProposedRootBundle | undefined {
    if (n === 0) {
      throw new Error("n cannot be 0");
    }
    if (!this.latestBlockSearched) {
      throw new Error("HubPoolClient::getNthFullyExecutedRootBundle client not updated");
    }

    let bundleToReturn: ProposedRootBundle | undefined;

    // If n is negative, then return the Nth latest executed bundle, otherwise return the Nth earliest
    // executed bundle.
    if (n < 0) {
      let nextLatestMainnetBlock = startBlock ?? this.latestBlockSearched;
      for (let i = 0; i < Math.abs(n); i++) {
        bundleToReturn = this.getLatestFullyExecutedRootBundle(nextLatestMainnetBlock);
        const bundleBlockNumber = bundleToReturn ? bundleToReturn.blockNumber : 0;

        // Subtract 1 so that next `getLatestFullyExecutedRootBundle` call filters out the root bundle we just found
        // because its block number is > nextLatestMainnetBlock.
        nextLatestMainnetBlock = Math.max(0, bundleBlockNumber - 1);
      }
    } else {
      let nextStartBlock = startBlock ?? 0;
      for (let i = 0; i < n; i++) {
        bundleToReturn = this.getEarliestFullyExecutedRootBundle(this.latestBlockSearched, nextStartBlock);
        const bundleBlockNumber = bundleToReturn ? bundleToReturn.blockNumber : 0;

        // Add 1 so that next `getEarliestFullyExecutedRootBundle` call filters out the root bundle we just found
        // because its block number is < nextStartBlock.
        nextStartBlock = Math.min(bundleBlockNumber + 1, this.latestBlockSearched);
      }
    }

    return bundleToReturn;
  }

  getLatestBundleEndBlockForChain(chainIdList: number[], latestMainnetBlock: number, chainId: number): number {
    const latestFullyExecutedPoolRebalanceRoot = this.getLatestFullyExecutedRootBundle(latestMainnetBlock);

    // If no event, then we can return a conservative default starting block like 0,
    // or we could throw an Error.
    if (!latestFullyExecutedPoolRebalanceRoot) {
      return 0;
    }

    // Once this proposal event is found, determine its mapping of indices to chainId in its
    // bundleEvaluationBlockNumbers array using CHAIN_ID_LIST. For each chainId, their starting block number is that
    // chain's bundleEvaluationBlockNumber + 1 in this past proposal event.
    return this.getBundleEndBlockForChain(latestFullyExecutedPoolRebalanceRoot, chainId, chainIdList);
  }

  getNextBundleStartBlockNumber(chainIdList: number[], latestMainnetBlock: number, chainId: number): number {
    const endBlock = this.getLatestBundleEndBlockForChain(chainIdList, latestMainnetBlock, chainId);

    // This assumes that chain ID's are only added to the chain ID list over time, and that chains are never
    // deleted.
    return endBlock > 0 ? endBlock + 1 : 0;
  }

  getRunningBalanceBeforeBlockForChain(block: number, chain: number, l1Token: string): TokenRunningBalance {
    // Search ExecutedRootBundles in descending block order to find the most recent event before the target block.
    const executedRootBundle = sortEventsDescending(this.executedRootBundles).find(
      (executedLeaf: ExecutedRootBundle) => {
        return (
          executedLeaf.blockNumber <= block &&
          executedLeaf.chainId === chain &&
          executedLeaf.l1Tokens.map((l1Token) => l1Token.toLowerCase()).includes(l1Token.toLowerCase())
        );
      }
    ) as ExecutedRootBundle;

    return this.getRunningBalanceForToken(l1Token, executedRootBundle);
  }

  public getRunningBalanceForToken(l1Token: string, executedRootBundle: ExecutedRootBundle): TokenRunningBalance {
    let runningBalance = toBN(0);
    let incentiveBalance = toBN(0);
    if (executedRootBundle) {
      const indexOfL1Token = executedRootBundle.l1Tokens
        .map((l1Token) => l1Token.toLowerCase())
        .indexOf(l1Token.toLowerCase());
      runningBalance = executedRootBundle.runningBalances[indexOfL1Token];
      incentiveBalance = executedRootBundle.incentiveBalances[indexOfL1Token];
    }

    return { runningBalance, incentiveBalance };
  }

  async _update(eventNames: HubPoolEvent[]): Promise<HubPoolUpdate> {
    const hubPoolEvents = this.hubPoolEventFilters();

    const searchConfig = {
      fromBlock: this.firstBlockToSearch,
      toBlock: this.eventSearchConfig.toBlock || (await this.hubPool.provider.getBlockNumber()),
      maxBlockLookBack: this.eventSearchConfig.maxBlockLookBack,
    };
    if (searchConfig.fromBlock > searchConfig.toBlock) {
      this.logger.warn({ at: "HubPoolClient#_update", message: "Invalid update() searchConfig.", searchConfig });
      return { success: false };
    }

    this.logger.debug({
      at: "HubPoolClient",
      message: "Updating HubPool client",
      searchConfig,
      eventNames,
    });
    const timerStart = Date.now();
    const [currentTime, pendingRootBundleProposal, ...events] = await Promise.all([
      this.hubPool.getCurrentTime({ blockTag: searchConfig.toBlock }),
      this.hubPool.rootBundleProposal({ blockTag: searchConfig.toBlock }),
      ...eventNames.map((eventName) => paginatedEventQuery(this.hubPool, hubPoolEvents[eventName], searchConfig)),
    ]);
    this.logger.debug({
      at: "HubPoolClient#_update",
      message: `Time to query new events from RPC for ${this.chainId}: ${Date.now() - timerStart} ms`,
    });

    const _events = Object.fromEntries(eventNames.map((eventName, idx) => [eventName, events[idx]]));

    return {
      success: true,
      currentTime,
      pendingRootBundleProposal,
      searchEndBlock: searchConfig.toBlock,
      events: _events,
    };
  }

  async update(eventsToQuery?: HubPoolEvent[]): Promise<void> {
    if (!this.configStoreClient.isUpdated) {
      throw new Error("ConfigStoreClient not updated");
    }

    eventsToQuery = eventsToQuery ?? (Object.keys(this.hubPoolEventFilters()) as HubPoolEvent[]); // Query all events by default.

    const update = await this._update(eventsToQuery);
    if (!update.success) {
      // This failure only occurs if the RPC searchConfig is miscomputed, and has only been seen in the hardhat test
      // environment. Normal failures will throw instead. This is therefore an unfortunate workaround until we can
      // understand why we see this in test. @todo: Resolve.
      return;
    }
    const { events, currentTime, pendingRootBundleProposal, searchEndBlock } = update;

    for (const event of events["CrossChainContractsSet"]) {
      const args = spreadEventWithBlockNumber(event) as CrossChainContractsSet;
      assign(
        this.crossChainContracts,
        [args.l2ChainId],
        [
          {
            spokePool: args.spokePool,
            blockNumber: args.blockNumber,
            transactionIndex: args.transactionIndex,
            logIndex: args.logIndex,
          },
        ]
      );
    }

    for (const event of events["SetPoolRebalanceRoute"]) {
      const args = spreadEventWithBlockNumber(event) as SetPoolRebalanceRoot;
      assign(this.l1TokensToDestinationTokens, [args.l1Token, args.destinationChainId], args.destinationToken);
      assign(
        this.l1TokensToDestinationTokensWithBlock,
        [args.l1Token, args.destinationChainId],
        [
          {
            l1Token: args.l1Token,
            l2Token: args.destinationToken,
            blockNumber: args.blockNumber,
            transactionIndex: args.transactionIndex,
            logIndex: args.logIndex,
          },
        ]
      );
    }

    // For each enabled Lp token fetch the token symbol and decimals from the token contract. Note this logic will
    // only run iff a new token has been enabled. Will only append iff the info is not there already.
    // Filter out any duplicate addresses. This might happen due to enabling, disabling and re-enabling a token.
    const uniqueL1Tokens = [
      ...Array.from(
        new Set(events["L1TokenEnabledForLiquidityProvision"].map((event) => spreadEvent(event.args).l1Token))
      ),
    ];
    const [tokenInfo, lpTokenInfo] = await Promise.all([
      Promise.all(uniqueL1Tokens.map((l1Token: string) => fetchTokenInfo(l1Token, this.hubPool.provider))),
      Promise.all(
        uniqueL1Tokens.map(
          async (l1Token: string) => await this.hubPool.pooledTokens(l1Token, { blockTag: update.searchEndBlock })
        )
      ),
    ]);
    for (const info of tokenInfo) {
      if (!this.l1Tokens.find((token) => token.symbol === info.symbol)) {
        if (info.decimals > 0 && info.decimals <= 18) {
          this.l1Tokens.push(info);
        } else {
          throw new Error(`Unsupported HubPool token: ${JSON.stringify(info)}`);
        }
      }
    }

    uniqueL1Tokens.forEach((token: string, i) => {
      this.lpTokens[token] = { lastLpFeeUpdate: lpTokenInfo[i].lastLpFeeUpdate };
    });

    this.proposedRootBundles.push(
      ...events["ProposeRootBundle"]
        .filter((event) => !this.configOverride.ignoredHubProposedBundles.includes(event.blockNumber))
        .map((event) => {
          return { ...spreadEventWithBlockNumber(event), transactionHash: event.transactionHash } as ProposedRootBundle;
        })
    );
    this.canceledRootBundles.push(
      ...events["RootBundleCanceled"].map((event) => spreadEventWithBlockNumber(event) as CancelledRootBundle)
    );
    this.disputedRootBundles.push(
      ...events["RootBundleDisputed"].map((event) => spreadEventWithBlockNumber(event) as DisputedRootBundle)
    );

    for (const event of events["RootBundleExecuted"]) {
      if (this.configOverride.ignoredHubExecutedBundles.includes(event.blockNumber)) {
        continue;
      }

      // Set running balances and incentive balances for this bundle.
      const executedRootBundle = spreadEventWithBlockNumber(event) as ExecutedRootBundle;
      const { l1Tokens, runningBalances } = executedRootBundle;
      const nTokens = l1Tokens.length;

      // Safeguard
      if (![nTokens, nTokens * 2].includes(runningBalances.length)) {
        throw new Error(
          `Invalid runningBalances length: ${runningBalances.length}. Expected ${nTokens} or ${nTokens * 2} for chain ${
            this.chainId
          } transaction ${event.transactionHash}`
        );
      }
      executedRootBundle.runningBalances = runningBalances.slice(0, nTokens);
      executedRootBundle.incentiveBalances =
        runningBalances.length > nTokens ? runningBalances.slice(nTokens) : runningBalances.map(() => toBN(0));
      this.executedRootBundles.push(executedRootBundle);
    }

    // If the contract's current rootBundleProposal() value has an unclaimedPoolRebalanceLeafCount > 0, then
    // it means that either the root bundle proposal is in the challenge period and can be disputed, or it has
    // passed the challenge period and pool rebalance leaves can be executed. Once all leaves are executed, the
    // unclaimed count will drop to 0 and at that point there is nothing more that we can do with this root bundle
    // besides proposing another one.
    if (pendingRootBundleProposal.unclaimedPoolRebalanceLeafCount > 0) {
      const mostRecentProposedRootBundle = this.proposedRootBundles[this.proposedRootBundles.length - 1];
      this.pendingRootBundle = {
        poolRebalanceRoot: pendingRootBundleProposal.poolRebalanceRoot,
        relayerRefundRoot: pendingRootBundleProposal.relayerRefundRoot,
        slowRelayRoot: pendingRootBundleProposal.slowRelayRoot,
        proposer: pendingRootBundleProposal.proposer,
        unclaimedPoolRebalanceLeafCount: pendingRootBundleProposal.unclaimedPoolRebalanceLeafCount,
        challengePeriodEndTimestamp: pendingRootBundleProposal.challengePeriodEndTimestamp,
        bundleEvaluationBlockNumbers: mostRecentProposedRootBundle.bundleEvaluationBlockNumbers.map(
          (block: BigNumber) => {
            // Ideally, the HubPool.sol contract should limit the size of the elements within the
            // bundleEvaluationBlockNumbers array. But because it doesn't, we wrap the cast of BN --> Number
            // in a try/catch statement and return some value that would always be disputable.
            // This catches the denial of service attack vector where a malicious proposer proposes with bundle block
            // evaluation block numbers larger than what BigNumber::toNumber() can handle.
            try {
              return block.toNumber();
            } catch {
              return 0;
            }
          }
        ),
        proposalBlockNumber: mostRecentProposedRootBundle.blockNumber,
      };
    } else {
      this.pendingRootBundle = undefined;
    }

    this.currentTime = currentTime;
    this.latestBlockSearched = searchEndBlock;
    this.firstBlockToSearch = update.searchEndBlock + 1; // Next iteration should start off from where this one ended.
    this.eventSearchConfig.toBlock = undefined; // Caller can re-set on subsequent updates if necessary.

    this.isUpdated = true;
    this.logger.debug({ at: "HubPoolClient::update", message: "HubPool client updated!", searchEndBlock });
  }

  // Returns end block for `chainId` in ProposedRootBundle.bundleBlockEvalNumbers. Looks up chainId
  // in chainId list, gets the index where its located, and returns the value of the index in
  // bundleBlockEvalNumbers. Returns 0 if `chainId` can't be found in `chainIdList` and if index doesn't
  // exist in bundleBlockEvalNumbers.
  protected getBundleEndBlockForChain(
    proposeRootBundleEvent: ProposedRootBundle,
    chainId: number,
    chainIdList: number[]
  ): number {
    const bundleEvaluationBlockNumbers: BigNumber[] = proposeRootBundleEvent.bundleEvaluationBlockNumbers;
    const chainIdIndex = chainIdList.indexOf(chainId);
    if (chainIdIndex === -1) {
      return 0;
    }
    // Sometimes, the root bundle event's chain ID list will update from bundle to bundle, so we need to check that
    // the bundle evaluation block number list is long enough to contain this index. We assume that chain ID's
    // are only added to the bundle block list, never deleted.
    if (chainIdIndex >= bundleEvaluationBlockNumbers.length) {
      return 0;
    }
    return bundleEvaluationBlockNumbers[chainIdIndex].toNumber();
  }
}<|MERGE_RESOLUTION|>--- conflicted
+++ resolved
@@ -438,18 +438,7 @@
       const { originChainId, destinationChainId, inputToken, inputAmount, quoteTimestamp } = deposit;
       const quoteBlock = quoteBlocks[quoteTimestamp];
 
-<<<<<<< HEAD
-      // Compare deposit block against UBA bundle start blocks. If the deposit is post-UBA
-      // then realizedLpFeePct computation is deferred until after UBA Client update.
-      if (isUBAActivatedAtBlock(this, deposit.blockNumber, deposit.originChainId)) {
-        return { quoteBlock, realizedLpFeePct: undefined };
-      }
-
-      // Otherwise, use the legacy fee model which is based ont he deposit quote block.
       const hubPoolToken = hubPoolTokens[inputToken];
-=======
-      const hubPoolToken = hubPoolTokens[originToken];
->>>>>>> dd452216
       const rateModel = this.configStoreClient.getRateModelForBlockNumber(
         hubPoolToken,
         originChainId,
