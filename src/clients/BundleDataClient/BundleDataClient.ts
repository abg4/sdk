--- conflicted
+++ resolved
@@ -1444,15 +1444,6 @@
           // end block is exactly equal to the bundle block timestamp for the next bundle's start block. This way
           // there are no gaps in block timestamps between bundles.
           const endBlockForChain = Math.min(_endBlockForChain + 1, spokePoolClient.latestBlockSearched);
-<<<<<<< HEAD
-          // @dev similar to reasoning above to ensure no gaps between bundle block range timestamps and also
-          // no overlap, subtract 1 from the end time.
-          const endBlockDelta = endBlockForChain > startBlockForChain ? 1 : 0;
-          const [startTime, endTime] = [
-            await spokePoolClient.getTimestampForBlock(startBlockForChain),
-            (await spokePoolClient.getTimestampForBlock(endBlockForChain)) - endBlockDelta,
-          ];
-=======
           const [startTime, _endTime] = await Promise.all([
             spokePoolClient.getTimestampForBlock(startBlockForChain),
             spokePoolClient.getTimestampForBlock(endBlockForChain),
@@ -1462,7 +1453,6 @@
           const endBlockDelta = endBlockForChain > startBlockForChain ? 1 : 0;
           const endTime = Math.max(0, _endTime - endBlockDelta);
 
->>>>>>> d251e09e
           // Sanity checks:
           assert(
             endTime >= startTime,
