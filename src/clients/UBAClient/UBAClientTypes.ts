--- conflicted
+++ resolved
@@ -26,18 +26,6 @@
 
 export type UBAClientState = {
   [chainId: number]: UBABundleTokenState;
-<<<<<<< HEAD
-};
-
-export type UBABundleTokenState = {
-  [tokenSymbol: string]: UBABundleState[];
-};
-
-export type UBABundleState = {
-  bundleBlockRanges: number[][];
-  flows: ModifiedUBAFlow[];
-};
-=======
 };
 
 export type UBABundleTokenState = {
@@ -51,7 +39,11 @@
 };
 
 export type CachedUBABundleState = UBABundleState & { loadedFromCache: boolean };
->>>>>>> 5f5d2dbd
+
+export type UBABundleState = {
+  bundleBlockRanges: number[][];
+  flows: ModifiedUBAFlow[];
+};
 
 export type SpokePoolFillFilter = {
   relayer?: string;
