import { Rpc, RpcTransport, SolanaRpcApiFromTransport } from "@solana/kit";
import winston from "winston";
<<<<<<< HEAD
import { SVMEventNames, SvmSpokeEventsClient, unwrapEventData } from "../../arch/svm";
import { FillStatus, RelayData, SortableEvent } from "../../interfaces";
import {
  BigNumber,
  DepositSearchResult,
  EventSearchConfig,
  MakeOptional,
  sortEventsAscendingInPlace,
} from "../../utils";
import { isUpdateFailureReason } from "../BaseAbstractClient";
import { HubPoolClient } from "../HubPoolClient";
import { knownEventNames, SpokePoolClient, SpokePoolUpdate } from "./SpokePoolClient";
=======
import { Address, Rpc, SolanaRpcApiFromTransport, RpcTransport } from "@solana/kit";

import { BigNumber, DepositSearchResult, EventSearchConfig, MakeOptional } from "../../utils";
import {
  SvmSpokeEventsClient,
  SVMEventNames,
  getFillDeadline,
  getTimestampForBlock,
  getStatePda,
} from "../../arch/svm";
import { HubPoolClient } from "../HubPoolClient";
import { knownEventNames, SpokePoolClient, SpokePoolUpdate } from "./SpokePoolClient";
import { RelayData, FillStatus } from "../../interfaces";
>>>>>>> 06e400d4

/**
 * SvmSpokePoolClient is a client for the SVM SpokePool program. It extends the base SpokePoolClient
 * and implements the abstract methods required for interacting with an SVM Spoke Pool.
 */
export class SvmSpokePoolClient extends SpokePoolClient {
  /**
   * Private constructor. Use the async create() method to instantiate.
   */
  private constructor(
    logger: winston.Logger,
    hubPoolClient: HubPoolClient | null,
    chainId: number,
    deploymentSlot: bigint, // Using slot instead of block number for SVM
    eventSearchConfig: MakeOptional<EventSearchConfig, "toBlock">,
    protected programId: Address,
    protected statePda: Address,
    protected svmEventsClient: SvmSpokeEventsClient,
    protected rpc: Rpc<SolanaRpcApiFromTransport<RpcTransport>>
  ) {
    // Convert deploymentSlot to number for base class, might need refinement
    super(logger, hubPoolClient, chainId, Number(deploymentSlot), eventSearchConfig);
  }

  /**
   * Factory method to asynchronously create an instance of SvmSpokePoolClient.
   */
  public static async create(
    logger: winston.Logger,
    hubPoolClient: HubPoolClient | null,
    chainId: number,
    deploymentSlot: bigint,
    eventSearchConfig: MakeOptional<EventSearchConfig, "toBlock"> = { fromBlock: 0, maxBlockLookBack: 0 }, // Provide default
    rpc: Rpc<SolanaRpcApiFromTransport<RpcTransport>>
  ): Promise<SvmSpokePoolClient> {
    const svmEventsClient = await SvmSpokeEventsClient.create(rpc);
    const programId = svmEventsClient.getSvmSpokeAddress();
    const statePda = await getStatePda(programId);
    return new SvmSpokePoolClient(
      logger,
      hubPoolClient,
      chainId,
      deploymentSlot,
      eventSearchConfig,
      programId,
      statePda,
      svmEventsClient,
      rpc
    );
  }

  public _queryableEventNames(): string[] {
    // We want to take the internal event names relevant to
    // the SVM SpokePoolClient and filter them against the
    // knownEventNames list that we reference in practice
    const internalEventNames = Object.values(SVMEventNames);
    return internalEventNames.filter((e) => knownEventNames.includes(e));
  }

  /**
   * Performs an update to refresh the state of this client by querying SVM events.
   */
  protected async _update(eventsToQuery: string[]): Promise<SpokePoolUpdate> {
    const searchConfig = await this.updateSearchConfig(this.rpc);
    if (isUpdateFailureReason(searchConfig)) {
      const reason = searchConfig;
      return { success: false, reason };
    }

    const eventSearchConfigs = eventsToQuery.map((eventName) => {
      if (!this._queryableEventNames().includes(eventName)) {
        throw new Error(`SpokePoolClient: Cannot query unrecognised SpokePool event name: ${eventName}`);
      }

      const _searchConfig = { ...searchConfig }; // shallow copy

      // By default, an event's query range is controlled by the `eventSearchConfig` passed in during instantiation.
      // However, certain events have special overriding requirements to their search ranges:
      // - EnabledDepositRoute: The full history is always required, so override the requested fromBlock.
      if (eventName === "EnabledDepositRoute" && !this.isUpdated) {
        _searchConfig.fromBlock = this.deploymentBlock;
      }

      return _searchConfig as EventSearchConfig;
    });

    const spokePoolAddress = this.svmEventsClient.getSvmSpokeAddress();

    this.log("debug", `Updating SpokePool client for chain ${this.chainId}`, {
      eventsToQuery,
      searchConfig,
      spokePool: spokePoolAddress,
    });

    const timerStart = Date.now();

    const [currentTime, ...eventsQueried] = await Promise.all([
      this.rpc.getBlockTime(BigInt(searchConfig.toBlock)).send(),
      ...eventsToQuery.map(async (eventName, idx) => {
        const config = eventSearchConfigs[idx];
        const events = await this.svmEventsClient.queryEvents(
          eventName as SVMEventNames,
          BigInt(config.fromBlock),
          BigInt(config.toBlock),
          {
            limit: config.maxBlockLookBack,
          }
        );
        return Promise.all(
          events.map(async (event): Promise<SortableEvent> => {
            const block = await this.rpc.getBlock(event.slot, { maxSupportedTransactionVersion: 0 }).send();

            if (!block) {
              this.log("error", `SpokePoolClient::update: Failed to get block for slot ${event.slot}`);
              throw new Error(`SpokePoolClient::update: Failed to get block for slot ${event.slot}`);
            }

            return {
              transactionHash: event.signature.toLowerCase(),
              blockNumber: Number(block.blockHeight),
              transactionIndex: 0,
              logIndex: 0,
              ...(unwrapEventData(event.data) as Record<string, unknown>),
            };
          })
        );
      }),
    ]);
    this.log("debug", `Time to query new events from RPC for ${this.chainId}: ${Date.now() - timerStart} ms`);
    if (currentTime < this.currentTime) {
      const errMsg = `currentTime: ${currentTime} < ${this.currentTime}`;
      throw new Error(`SvmSpokePoolClient::update: ${errMsg}`);
    }

    // Sort all events to ensure they are stored in a consistent order.
    eventsQueried.forEach((events) => sortEventsAscendingInPlace(events));

    return {
      success: true,
      currentTime: Number(currentTime), // uint32
      searchEndBlock: searchConfig.toBlock,
      events: eventsQueried,
    };
  }

  /**
   * Retrieves the fill deadline buffer fetched from the State PDA.
   * @note This function assumes that fill deadline buffer is a constant value in svm environments.
   */
  public override getMaxFillDeadlineInRange(_startSlot: number, _endSlot: number): Promise<number> {
    return getFillDeadline(this.rpc, this.statePda);
  }

  /**
   * Retrieves the timestamp for a given SVM slot number.
   */
  public override getTimestampForBlock(blockNumber: number): Promise<number> {
    return getTimestampForBlock(this.rpc, blockNumber);
  }

  /**
   * Retrieves the time (timestamp) from the SVM chain state at a particular slot.
   */
  public getTimeAt(_slot: number): Promise<number> {
    throw new Error("getTimeAt not implemented for SVM");
  }

  /**
   * Finds a deposit based on its deposit ID on the SVM chain.
   * TODO: Implement SVM state query for deposit details.
   */
  public findDeposit(_depositId: BigNumber): Promise<DepositSearchResult> {
    throw new Error("findDeposit not implemented for SVM");
  }

  /**
   * Retrieves the fill status for a given relay data from the SVM chain.
   * TODO: Implement SVM state query for fill status.
   */
  public relayFillStatus(
    _relayData: RelayData,
    _slot?: number | "latest", // Use slot instead of blockTag
    _destinationChainId?: number
  ): Promise<FillStatus> {
    throw new Error("relayFillStatus not implemented for SVM");
  }

  /**
   * Retrieves the fill status for an array of given relay data.
   * @param relayData The array relay data to retrieve the fill status for.
   * @param blockTag The block at which to query the fill status.
   * @returns The fill status for each of the given relay data.
   */
  public fillStatusArray(_relayData: RelayData[], _blockTag?: number | "latest"): Promise<(FillStatus | undefined)[]> {
    throw new Error("fillStatusArray not implemented for SVM");
  }
}<|MERGE_RESOLUTION|>--- conflicted
+++ resolved
@@ -1,7 +1,13 @@
-import { Rpc, RpcTransport, SolanaRpcApiFromTransport } from "@solana/kit";
+import { Address, Rpc, RpcTransport, SolanaRpcApiFromTransport } from "@solana/kit";
 import winston from "winston";
-<<<<<<< HEAD
-import { SVMEventNames, SvmSpokeEventsClient, unwrapEventData } from "../../arch/svm";
+import {
+  SVMEventNames,
+  SvmSpokeEventsClient,
+  unwrapEventData,
+  getFillDeadline,
+  getTimestampForBlock,
+  getStatePda,
+} from "../../arch/svm";
 import { FillStatus, RelayData, SortableEvent } from "../../interfaces";
 import {
   BigNumber,
@@ -13,21 +19,6 @@
 import { isUpdateFailureReason } from "../BaseAbstractClient";
 import { HubPoolClient } from "../HubPoolClient";
 import { knownEventNames, SpokePoolClient, SpokePoolUpdate } from "./SpokePoolClient";
-=======
-import { Address, Rpc, SolanaRpcApiFromTransport, RpcTransport } from "@solana/kit";
-
-import { BigNumber, DepositSearchResult, EventSearchConfig, MakeOptional } from "../../utils";
-import {
-  SvmSpokeEventsClient,
-  SVMEventNames,
-  getFillDeadline,
-  getTimestampForBlock,
-  getStatePda,
-} from "../../arch/svm";
-import { HubPoolClient } from "../HubPoolClient";
-import { knownEventNames, SpokePoolClient, SpokePoolUpdate } from "./SpokePoolClient";
-import { RelayData, FillStatus } from "../../interfaces";
->>>>>>> 06e400d4
 
 /**
  * SvmSpokePoolClient is a client for the SVM SpokePool program. It extends the base SpokePoolClient
