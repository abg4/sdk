--- conflicted
+++ resolved
@@ -7,12 +7,9 @@
   getTimestampForSlot,
   getStatePda,
   SvmCpiEventsClient,
-<<<<<<< HEAD
   findDeposit,
-=======
   relayFillStatus,
   fillStatusArray,
->>>>>>> 4c1d608e
 } from "../../arch/svm";
 import { FillStatus, RelayData, SortableEvent } from "../../interfaces";
 import {
