--- conflicted
+++ resolved
@@ -401,38 +401,7 @@
       { validFills: [], invalidFills: [], unrepayableFills: [] }
     );
 
-<<<<<<< HEAD
-    // Log any invalid deposits with same deposit id but different params.
-    const invalidFillsForDeposit = invalidFills.filter((x) => {
-      const txnUid = `${x.txnRef}:${x.logIndex}`;
-      // if txnUid doesn't exist in the invalidFills set, add it now, but log the corresponding fill.
-      const newInvalidFill = x.depositId.eq(deposit.depositId) && !this.invalidFills.has(txnUid);
-      if (newInvalidFill) {
-        this.invalidFills.add(txnUid);
-      }
-      return newInvalidFill;
-    });
-    // Log invalid and unrepayable fills as warns if we are on a production network.
-    const suppressWarn = process.env.RELAYER_SUPPRESS_INVALID_FILLS === "true";
-    const logLevel = chainIsProd(originChainId) && !suppressWarn ? "warn" : "debug";
-    if (invalidFillsForDeposit.length > 0) {
-      const invalidFills = Object.fromEntries(
-        invalidFillsForDeposit.map(({ relayer, originChainId, destinationChainId, depositId, txnRef }) => {
-          return [relayer.toAddress(), { originChainId, destinationChainId, depositId, txnRef }];
-        })
-      );
-      this.logger[logLevel]({
-        at: "SpokePoolClient",
-        chainId: this.chainId,
-        message: "Invalid fills found matching deposit ID",
-        deposit,
-        invalidFills,
-        notificationPath: "across-invalid-fills",
-      });
-    }
-=======
     const logLevel = chainIsProd(originChainId) ? "warn" : "debug";
->>>>>>> 8dc06dce
     const unrepayableFillsForDeposit = unrepayableFills.filter((x) => x.depositId.eq(deposit.depositId));
     if (unrepayableFillsForDeposit.length > 0) {
       this.logger[logLevel]({
