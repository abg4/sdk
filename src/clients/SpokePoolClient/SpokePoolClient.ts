--- conflicted
+++ resolved
@@ -417,7 +417,7 @@
     if (invalidFillsForDeposit.length > 0) {
       const invalidFills = Object.fromEntries(
         invalidFillsForDeposit.map(({ relayer, originChainId, destinationChainId, depositId, txnRef }) => {
-          return [relayer, { originChainId, destinationChainId, depositId, txnRef }];
+          return [relayer.toAddress(), { originChainId, destinationChainId, depositId, txnRef }];
         })
       );
       this.logger[logLevel]({
@@ -425,11 +425,7 @@
         chainId: this.chainId,
         message: "Invalid fills found matching deposit ID",
         deposit,
-<<<<<<< HEAD
-        invalidFills: Object.fromEntries(invalidFillsForDeposit.map((x) => [x.relayer.toAddress(), x])),
-=======
         invalidFills,
->>>>>>> 6799f2ff
         notificationPath: "across-invalid-fills",
       });
     }
