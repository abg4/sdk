import assert from "assert";
<<<<<<< HEAD
import { Contract, Event, ethers } from "ethers";
=======
import { BigNumber, Contract, Event, providers } from "ethers";
>>>>>>> 5f5d2dbd
import { random } from "lodash";
import winston from "winston";
import { ZERO_ADDRESS } from "../../constants";
import { DepositWithBlock, FillWithBlock, FundsDepositedEvent, RefundRequestWithBlock } from "../../interfaces";
import { toBN, toBNWei, forEachAsync, randomAddress } from "../../utils";
import { SpokePoolClient, SpokePoolUpdate } from "../SpokePoolClient";
import { EventManager, getEventManager } from "./MockEvents";

type Block = providers.Block;

// This class replaces internal SpokePoolClient functionality, enabling the
// user to bypass on-chain queries and inject ethers Event objects directly.
export class MockSpokePoolClient extends SpokePoolClient {
  public eventManager: EventManager;
  private events: Event[] = [];
<<<<<<< HEAD
  private blockTimestamp = 0;
=======
  private realizedLpFeePctOverride: BigNumber | undefined;
  private destinationTokenForChainOverride: Record<number, string> = {};
>>>>>>> 5f5d2dbd
  // Allow tester to set the numberOfDeposits() returned by SpokePool at a block height.
  public depositIdAtBlock: number[] = [];
  public numberOfDeposits = 0;
  public blocks: Record<number, Block> = {};

  constructor(logger: winston.Logger, spokePool: Contract, chainId: number, deploymentBlock: number) {
    super(logger, spokePool, null, chainId, deploymentBlock);
    this.latestBlockNumber = deploymentBlock;
    this.eventManager = getEventManager(chainId, this.eventSignatures, deploymentBlock);
  }

  setDefaultRealizedLpFeePct(fee: BigNumber | undefined): void {
    this.realizedLpFeePctOverride = fee;
  }

  async computeRealizedLpFeePct(depositEvent: FundsDepositedEvent) {
    return (
      {
        realizedLpFeePct: this.realizedLpFeePctOverride,
        quoteBlock: depositEvent.blockNumber,
      } ?? (await super.computeRealizedLpFeePct(depositEvent))
    );
  }

  setDestinationTokenForChain(chainId: number, token: string): void {
    this.destinationTokenForChainOverride[chainId] = token;
  }

  getDestinationTokenForDeposit(deposit: DepositWithBlock): string {
    return this.destinationTokenForChainOverride[deposit.originChainId] ?? super.getDestinationTokenForDeposit(deposit);
  }

  setLatestBlockSearched(blockNumber: number): void {
    this.latestBlockSearched = blockNumber;
  }

  addEvent(event: Event): void {
    this.events.push(event);
  }

  setDepositIds(_depositIds: number[]): void {
    this.depositIdAtBlock = [];
    if (_depositIds.length === 0) {
      return;
    }
    let lastDepositId = _depositIds[0];
    for (let i = 0; i < _depositIds.length; i++) {
      if (_depositIds[i] < lastDepositId) {
        throw new Error("deposit ID must be equal to or greater than previous");
      }
      this.depositIdAtBlock[i] = _depositIds[i];
      lastDepositId = _depositIds[i];
    }
  }
<<<<<<< HEAD

  setBlockTimestamp(timestamp: number): void {
    this.blockTimestamp = timestamp;
  }

  async getBlockData(_block: number) {
    return { timestamp: this.blockTimestamp ?? Math.floor(Date.now() / 1000) } as ethers.providers.Block;
  }

=======
>>>>>>> 5f5d2dbd
  async _getDepositIdAtBlock(blockTag: number): Promise<number> {
    return this.depositIdAtBlock[blockTag];
  }

  async _update(eventsToQuery: string[]): Promise<SpokePoolUpdate> {
    // Temporarily append "RefundRequested" to the eventsToQuery array.
    // @todo: Remove when the SpokePoolClient supports querying this directly.
    eventsToQuery.push("RefundRequested");

    // Generate new "on chain" responses.
    const latestBlockNumber = this.eventManager.blockNumber;
    const currentTime = Math.floor(Date.now() / 1000);

    const blocks: { [blockNumber: number]: Block } = {};

    // Ensure an array for every requested event exists, in the requested order.
    // All requested event types must be populated in the array (even if empty).
    const events: Event[][] = eventsToQuery.map(() => []);
    await forEachAsync(this.events.flat(), async (event) => {
      const idx = eventsToQuery.indexOf(event.event as string);
      if (idx !== -1) {
        events[idx].push(event);
        blocks[event.blockNumber] = await event.getBlock();
      }
    });
    this.events = [];
    this.blocks = blocks;

    // Update latestDepositIdQueried.
    const idx = eventsToQuery.indexOf("FundsDeposited");
    const latestDepositId = (events[idx] ?? []).reduce(
      (depositId, event) => Math.max(depositId, event.args?.["depositId"] ?? 0),
      this.latestDepositIdQueried
    );

    return {
      success: true,
      firstDepositId: 0,
      latestBlockNumber,
      latestDepositId,
      currentTime,
      events,
      blocks,
      searchEndBlock: this.eventSearchConfig.toBlock || latestBlockNumber,
    };
  }

  // Event signatures. Not strictly required, but they make generated events more recognisable.
  public readonly eventSignatures: Record<string, string> = {
    EnabledDepositRoute: "address,uint256,bool",
    FilledRelay: "uint256,uint256,uint256,int64,uint32,uint32,address,address,address,bytes",
    FundsDeposited: "uint256,uint256,uint256,int64,uint32,uint32,address,address,address,bytes",
    RefundRequested: "address,address,uint256,uint256,uint256,int64,uint32,uint256,uint256",
  };

  generateDeposit(deposit: DepositWithBlock): Event {
    const event = "FundsDeposited";

    const { blockNumber, transactionIndex } = deposit;
    let { depositId, depositor, destinationChainId } = deposit;
    depositId = depositId ?? this.numberOfDeposits;
    assert(depositId >= this.numberOfDeposits, `${depositId} < ${this.numberOfDeposits}`);
    this.numberOfDeposits = depositId + 1;

    destinationChainId = destinationChainId ?? random(1, 42161, false);
    depositor = depositor ?? randomAddress();

    const message = deposit["message"] ?? `${event} event at block ${blockNumber}, index ${transactionIndex}.`;
    const topics = [destinationChainId, depositId, depositor];
    const args = {
      amount: deposit.amount ?? toBNWei(random(1, 1000, false)),
      originChainId: deposit.originChainId ?? this.chainId,
      destinationChainId,
      relayerFeePct: deposit.relayerFeePct ?? toBNWei(0.0001),
      depositId,
      quoteTimestamp: deposit.quoteTimestamp ?? Math.floor(Date.now() / 1000),
      originToken: deposit.originToken ?? randomAddress(),
      recipient: deposit.recipient ?? depositor,
      depositor,
      message,
    };

    return this.eventManager.generateEvent({
      event,
      address: this.spokePool.address,
      topics: topics.map((topic) => topic.toString()),
      args,
      blockNumber,
      transactionIndex,
    });
  }

  generateFill(fill: FillWithBlock): Event {
    const event = "FilledRelay";

    const { blockNumber, transactionIndex } = fill;
    let { depositor, originChainId, depositId } = fill;
    originChainId = originChainId ?? random(1, 42161, false);
    depositId = depositId ?? random(1, 100_000, false);
    depositor = depositor ?? randomAddress();

    const topics = [originChainId, depositId, depositor];
    const recipient = fill.recipient ?? randomAddress();
    const amount = fill.amount ?? toBNWei(random(1, 1000, false));
    const relayerFeePct = fill.relayerFeePct ?? toBNWei(0.0001);
    const message = fill["message"] ?? `${event} event at block ${blockNumber}, index ${transactionIndex}.`;

    const args = {
      amount,
      totalFilledAmount: fill.totalFilledAmount ?? amount,
      fillAmount: fill.fillAmount ?? amount,
      repaymentChainId: fill.repaymentChainId ?? this.chainId,
      originChainId,
      destinationChainId: fill.destinationChainId,
      realizedLpFeePct: fill.realizedLpFeePct ?? toBNWei(random(0.00001, 0.0001).toPrecision(6)),
      relayerFeePct,
      depositId,
      destinationToken: fill.destinationToken ?? ZERO_ADDRESS, // resolved via HubPoolClient.
      relayer: fill.relayer ?? randomAddress(),
      depositor,
      recipient,
      message,
      updatableRelayData: {
        recipient: fill.updatableRelayData?.recipient ?? recipient,
        message: fill.updatableRelayData?.message ?? message,
        relayerFeePct: fill.updatableRelayData?.relayerFeePct ?? relayerFeePct,
        isSlowRelay: fill.updatableRelayData?.isSlowRelay ?? false,
        payoutAdjustmentPct: fill.updatableRelayData?.payoutAdjustmentPct ?? toBN(0),
      },
    };

    return this.eventManager.generateEvent({
      event,
      address: this.spokePool.address,
      topics: topics.map((topic) => topic.toString()),
      args,
      blockNumber,
      transactionIndex,
    });
  }

  generateRefundRequest(request: RefundRequestWithBlock): Event {
    const event = "RefundRequested";

    const { blockNumber, transactionIndex } = request;
    let { relayer, originChainId, depositId } = request;

    relayer = relayer ?? randomAddress();
    originChainId = originChainId ?? random(1, 42161, false);
    depositId = depositId ?? random(1, 100_000, false);

    const topics = [relayer, originChainId, depositId];
    const args = {
      relayer,
      refundToken: request.refundToken ?? randomAddress(),
      amount: request.amount ?? toBNWei(random(1, 1000, false)),
      originChainId,
      destinationChainId: request.destinationChainId ?? random(1, 42161, false),
      realizedLpFeePct: request.realizedLpFeePct ?? toBNWei(random(0.00001, 0.0001).toPrecision(6)),
      depositId,
      fillBlock: request.fillBlock ?? random(1, 1000, false),
      previousIdenticalRequests: request.previousIdenticalRequests ?? "0",
    };

    return this.eventManager.generateEvent({
      event,
      address: this.spokePool.address,
      topics: topics.map((topic) => topic.toString()),
      args,
      blockNumber,
      transactionIndex,
    });
  }

  generateDepositRoute(originToken: string, destinationChainId: number, enabled: boolean): Event {
    const event = "EnabledDepositRoute";

    const topics = [originToken, destinationChainId];
    const args = { originToken, destinationChainId, enabled };

    return this.eventManager.generateEvent({
      event,
      address: this.spokePool.address,
      topics: topics.map((topic) => topic.toString()),
      args,
    });
  }
}<|MERGE_RESOLUTION|>--- conflicted
+++ resolved
@@ -1,9 +1,5 @@
 import assert from "assert";
-<<<<<<< HEAD
-import { Contract, Event, ethers } from "ethers";
-=======
 import { BigNumber, Contract, Event, providers } from "ethers";
->>>>>>> 5f5d2dbd
 import { random } from "lodash";
 import winston from "winston";
 import { ZERO_ADDRESS } from "../../constants";
@@ -19,12 +15,8 @@
 export class MockSpokePoolClient extends SpokePoolClient {
   public eventManager: EventManager;
   private events: Event[] = [];
-<<<<<<< HEAD
-  private blockTimestamp = 0;
-=======
   private realizedLpFeePctOverride: BigNumber | undefined;
   private destinationTokenForChainOverride: Record<number, string> = {};
->>>>>>> 5f5d2dbd
   // Allow tester to set the numberOfDeposits() returned by SpokePool at a block height.
   public depositIdAtBlock: number[] = [];
   public numberOfDeposits = 0;
@@ -79,18 +71,6 @@
       lastDepositId = _depositIds[i];
     }
   }
-<<<<<<< HEAD
-
-  setBlockTimestamp(timestamp: number): void {
-    this.blockTimestamp = timestamp;
-  }
-
-  async getBlockData(_block: number) {
-    return { timestamp: this.blockTimestamp ?? Math.floor(Date.now() / 1000) } as ethers.providers.Block;
-  }
-
-=======
->>>>>>> 5f5d2dbd
   async _getDepositIdAtBlock(blockTag: number): Promise<number> {
     return this.depositIdAtBlock[blockTag];
   }
