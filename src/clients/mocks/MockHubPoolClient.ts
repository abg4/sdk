--- conflicted
+++ resolved
@@ -84,15 +84,8 @@
     this.latestHeightSearched = blockNumber;
   }
 
-<<<<<<< HEAD
-  addL1Token(l1Token: TokenInfo) {
-    const { address } = l1Token;
-    assert(address.isEVM());
-    this.l1TokensMock.push({ ...l1Token, address });
-=======
   addL1Token(l1Token: L1TokenInfo) {
     this.l1TokensMock.push(l1Token);
->>>>>>> 24008515
   }
 
   getL1Tokens() {
