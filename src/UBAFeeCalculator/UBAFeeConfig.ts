import { BigNumber, ethers } from "ethers";
import { ThresholdBoundType, FlowTupleParameters } from "./UBAFeeTypes";
import { CHAIN_ID_LIST_INDICES } from "../constants";
import { stringifyJSONWithNumericString } from "../utils/JSONUtils";
import { fixedPointAdjustment } from "../utils";
<<<<<<< HEAD
=======
import { assertValidityOfFeeCurve } from "./UBAFeeUtility";
>>>>>>> 5f5d2dbd

type ChainId = number;
type RouteCombination = string;
type ChainTokenCombination = string;
type DefaultOverrideStructure<PrimaryValue, OverrideKeyType extends string | number | symbol> = {
  default: PrimaryValue;
  override?: Record<OverrideKeyType, PrimaryValue>;
};

/**
 * Defines the configuration needed to calculate the UBA fees
 */
class UBAConfig {
  /**
   * A baseline fee that is applied to all transactions to allow LPs to earn a fee
   */
  protected baselineFee: DefaultOverrideStructure<BigNumber, RouteCombination>;
  /**
   * A record of piecewise functions for each chain and token that define the balancing fee to ensure
   * either a positive or negative penalty to bridging a token to a chain that is either under or
   * over utilized
   */
  protected balancingFee: DefaultOverrideStructure<FlowTupleParameters, ChainId>;

  /**
   * A record of boundry values for each chain and token that define the threshold for when the
   * running balance should be balanced back to a fixed amount. Due to the fact that this type of
   * operation is based on a heuristic and is considered a non-event transient property of the
   * protocol, the threshold must be computed based on the current running balance of the spoke from
   * the last validated running balance.
   */
  protected balanceTriggerThreshold: DefaultOverrideStructure<ThresholdBoundType, ChainTokenCombination>;

  /**
   * A record of piecewise functions for each chain that define the utilization fee to ensure that
   * the bridge responds to periods of high utilization. We can integrate over this function to
   * find the realized lp percent fee.
   */
  protected lpGammaFunction: DefaultOverrideStructure<FlowTupleParameters, ChainId>;

  /**
   * A DAO controlled variable to track any donations made to the incentivePool liquidity
   */
  protected incentivePoolAdjustment: Record<string, BigNumber>;

  /**
   * Used to scale rewards when a fee is larger than the incentive balance
   */
  protected ubaRewardMultiplier: Record<string, BigNumber>;

  /**
   * Instantiate a new UBA Config object
   * @param baselineFee A baseline fee that is applied to all transactions to allow LPs to earn a fee
   * @param balancingFee A record of piecewise functions for each chain and token that define the balancing fee to ensure either a positive or negative penalty to bridging a token to a chain that is either under or over utilized
   * @param balanceTriggerThreshold A record of boundry values for each chain and token that define the threshold for when the running balance should be balanced back to a fixed amount. Due to the fact that this type of operation is based on a heuristic and is considered a non-event transient property of the protocol, the threshold must be computed based on the current running balance of the spoke from the last validated running balance.
   * @param lpGammaFunction A record of piecewise functions for each chain that define the utilization fee to ensure that the bridge responds to periods of high utilization
   * @param incentivePoolAdjustment A DAO controlled variable to track any donations made to the incentivePool liquidity
   * @param ubaRewardMultiplier Used to scale rewards when a fee is larger than the incentive balance
   * @throws Error if any of the fee curves are invalid and assertValidityOfFeeCurves is true
   */
  constructor(
    baselineFee: DefaultOverrideStructure<BigNumber, RouteCombination>,
    balancingFee: DefaultOverrideStructure<FlowTupleParameters, ChainId>,
    balanceTriggerThreshold: DefaultOverrideStructure<ThresholdBoundType, ChainTokenCombination>,
    lpGammaFunction: DefaultOverrideStructure<FlowTupleParameters, ChainId>,
    incentivePoolAdjustment: Record<string, BigNumber> = {},
    ubaRewardMultiplier: Record<string, BigNumber> = {}
  ) {
    this.baselineFee = baselineFee;
    this.balancingFee = balancingFee;
    this.balanceTriggerThreshold = balanceTriggerThreshold;
    this.lpGammaFunction = lpGammaFunction;
    this.incentivePoolAdjustment = incentivePoolAdjustment;
    this.ubaRewardMultiplier = ubaRewardMultiplier;

    // Validate the config
    this.assertValidityOfAllFeeCurves();
  }

  /**
   * Assert the validity of all fee curves. This is a helper function
   * that is called in the constructor to ensure that all fee curves
   * are valid.
   */
  private assertValidityOfAllFeeCurves(): void {
    // Find all the fee curves that could possibiliy be used
    // in the UBA fee calculation. Specifically, these are the
    // balancing fee curve and the lp gamma function curve. The
    // curves are available for all overrides as well as their
    // default counterparts.
    const omega = [this.balancingFee.default, ...Object.values(this.balancingFee.override ?? {})];
    const gamma = [this.lpGammaFunction.default, ...Object.values(this.lpGammaFunction.override ?? {})];
    // Iterate through each curve and assert that it is valid
    omega.forEach((f) => assertValidityOfFeeCurve(f, true));
    gamma.forEach((f) => assertValidityOfFeeCurve(f, false));
  }

  /**
   * @description Get the baseline fee for a given route combination
   * @param destinationChainId The destination chain id
   * @param originChainId The origin chain id
   * @returns The baseline fee
   */
  public getBaselineFee(destinationChainId: number, originChainId: number): BigNumber {
    return (
      this.baselineFee.override?.[`${originChainId}-${destinationChainId}`] ??
      this.baselineFee.override?.[`${destinationChainId}-${originChainId}`] ??
      this.baselineFee.default ??
      ethers.constants.Zero
    );
  }

  /**
   * @description Get the balancing fee tuples for a given chain
   * @param chainId The chain id
   * @returns The balancing fee
   */
  public getBalancingFeeTuples(chainId: number): FlowTupleParameters {
    return this.balancingFee.override?.[chainId] ?? this.balancingFee.default;
  }

  public getZeroFeePointOnBalancingFeeCurve(chainId: number): BigNumber {
    const balancingFeeTuples = this.getBalancingFeeTuples(chainId);
    const zeroPoint = balancingFeeTuples.find((tuple) => tuple[1].eq(0));
    if (!zeroPoint) {
      throw new Error(`No zero point on balancing fee curve for chain ${chainId}`);
    }
    return zeroPoint[0];
  }

  public isBalancingFeeCurveFlatAtZero(chainId: number): boolean {
    const balancingFeeCurve = this.getBalancingFeeTuples(chainId);
    return balancingFeeCurve.length === 1 && balancingFeeCurve[0][0].eq(0) && balancingFeeCurve[0][1].eq(0);
  }

  /**
   * @description Get the lp gamma function tuples for a given chain
   * @param chainId The chain id
   * @returns The lp gamma function
   */
  public getLpGammaFunctionTuples(chainId: number): FlowTupleParameters {
    return this.lpGammaFunction.override?.[chainId] ?? this.lpGammaFunction.default;
  }

  /**
   * @description Get the balance trigger threshold for a given chain and token
   * @param chainId The chain id
   * @param tokenSymbol The symbol of the token which will be resolved
   * @returns The balance trigger threshold if it exists
   */
  public getBalanceTriggerThreshold(chainId: number, tokenSymbol: string): ThresholdBoundType {
    const chainTokenCombination = `${chainId}-${tokenSymbol}`;
    return (
      this.balanceTriggerThreshold.override?.[chainTokenCombination] ??
      this.balanceTriggerThreshold.default ?? {
        upperBound: {}, // Default to empty object if not set
        lowerBound: {}, // Default to empty object if not set
      }
    );
  }

  /**
   * Arbitrarily return upper bound target. This could be the average of the upper and lower bound targets but
   * for now return upper bound target.
   * @param chainId
   * @param l1TokenAddress
   * @returns
   */
  public getTargetBalance(chainId: number, tokenSymbol: string): BigNumber {
    const thresholdConfig = this.getBalanceTriggerThreshold(chainId, tokenSymbol);
    return thresholdConfig?.upperBound?.target ?? ethers.constants.Zero;
  }

  /**
   * Get sum of all spoke target balances for all chains besides hub pool chain for l1TokenAddress.
   * This output should be used to compute LP fee based on total spoke target
   * @param tokenSymbol The token to find target balances for
   * @returns The sum of token balances for a specific token symbol
   */
  public getTotalSpokeTargetBalanceForComputingLpFee(tokenSymbol: string): BigNumber {
    return CHAIN_ID_LIST_INDICES.reduce((sum, chainId) => {
      return sum.add(this.getTargetBalance(chainId, tokenSymbol));
    }, ethers.constants.Zero);
  }

  /**
   * Get the incentive pool adjustment
   * @param chainId The chain id
   * @returns The incentive pool adjustment. Defaults to 0 if not set
   */
  public getIncentivePoolAdjustment(chainId: string): BigNumber {
    return this.incentivePoolAdjustment?.[chainId] ?? ethers.constants.Zero; // Default to 0 if not set
  }

  /**
   * Get the UBA reward multiplier
   * @param chainId The chain id
   * @returns The UBA reward multiplier. Defaults to 1 if not set
   */
  public getUbaRewardMultiplier(chainId: string): BigNumber {
    return this.ubaRewardMultiplier?.[chainId] ?? fixedPointAdjustment; // Default to 1 if not set
  }

  public toJSON() {
    return {
      baselineFee: JSON.parse(stringifyJSONWithNumericString(this.baselineFee)),
      balancingFee: JSON.parse(stringifyJSONWithNumericString(this.balancingFee)),
      balanceTriggerThreshold: JSON.parse(stringifyJSONWithNumericString(this.balanceTriggerThreshold)),
      lpGammaFunction: JSON.parse(stringifyJSONWithNumericString(this.lpGammaFunction)),
      incentivePoolAdjustment: JSON.parse(stringifyJSONWithNumericString(this.incentivePoolAdjustment)),
      ubaRewardMultiplier: JSON.parse(stringifyJSONWithNumericString(this.ubaRewardMultiplier)),
    };
  }
}

export default UBAConfig;<|MERGE_RESOLUTION|>--- conflicted
+++ resolved
@@ -3,10 +3,7 @@
 import { CHAIN_ID_LIST_INDICES } from "../constants";
 import { stringifyJSONWithNumericString } from "../utils/JSONUtils";
 import { fixedPointAdjustment } from "../utils";
-<<<<<<< HEAD
-=======
 import { assertValidityOfFeeCurve } from "./UBAFeeUtility";
->>>>>>> 5f5d2dbd
 
 type ChainId = number;
 type RouteCombination = string;
