/** Provides the static, procedural versions of the functions provided in the UBAFeeSpokeCalculator */

import { BigNumber } from "ethers";
import { UbaFlow, isUbaInflow } from "../interfaces";
import { TokenRunningBalanceWithNetSend, UBAActionType, UBAFlowFee } from "./UBAFeeTypes";
import UBAConfig from "./UBAFeeConfig";
import { min, toBN } from "../utils";
import { computePiecewiseLinearFunction } from "./UBAFeeUtility";
import { isTriggerHurdleDefined } from "../typeguards/uba";

/**
 * Calculates the running balances for a given token on a spoke chain produced by the set of flows and beginning with
 * the validated running balances.
 * @param flows The flows to calculate the running balance for.
 * @param lastValidatedRunningBalance The last validated running balance for the token and chain ID validated in
 * a root bundle in the HubPool.
 * @param lastValidatedIncentiveRunningBalance The last validated incentive running balance for the token and chain ID
 * validated in a root bundle in the HubPool.
 * @param chainId The chain id of the spoke chain
 * @param tokenSymbol The token symbol of the token to calculate the running balance for
 * @param config The UBAConfig to use for the calculation. This must apply to all `flows`.
 * @returns The running balance for the token
 */
export function calculateHistoricalRunningBalance(
  flows: UbaFlow[],
  lastValidatedRunningBalance: BigNumber,
  lastValidatedIncentiveRunningBalance: BigNumber,
  chainId: number,
  tokenSymbol: string,
  config: UBAConfig
): TokenRunningBalanceWithNetSend {
  // Attempt to resolve the trigger hurdle to include in the running
  // balance calculation
  const { upperBound: upperBoundTriggerHurdle, lowerBound: lowerBoundTriggerHurdle } =
    config.getBalanceTriggerThreshold(chainId, tokenSymbol);

  const historicalResult: TokenRunningBalanceWithNetSend = flows.reduce(
    (acc, flow) => {
      // Compute the balancing fee for the flow. This depends on the running balance as of this flow, which
      // is essentially the lastValidatedRunningBalance plus any accumulations from the flows preceding this one.
      const { balancingFee: incentiveFee } = getEventFee(
        flow.amount,
        isUbaInflow(flow) ? "inflow" : "outflow",
        acc.runningBalance,
        acc.incentiveBalance,
        chainId,
        config
      );

      // Now, add this flow's amount to the accumulated running balance.
      // If the flow is an inflow, we need to add the amount to the running balance
      // If the flow is an outflow, we need to subtract the amount from the running balance
      // Incentive balances for each flow can be negative or positive so simply add them to the accumulatedd
      // incentive balance.
      const resultant: TokenRunningBalanceWithNetSend = {
        netRunningBalanceAdjustment: toBN(acc.netRunningBalanceAdjustment.toString()), // Deep copy via string conversion
        runningBalance: acc.runningBalance[isUbaInflow(flow) ? "add" : "sub"](flow.amount).sub(incentiveFee),
        incentiveBalance: acc.incentiveBalance.add(incentiveFee),
      };

      // If the upper trigger hurdle is surpassed, we need to return the trigger hurdle value
      // as the running balance. This is because the trigger hurdle is the maximum value we'd like to
      // organically grow the running balance to. If the running balance exceeds the trigger hurdle,
      // we need to return the trigger hurdle as the running balance because at this point the dataworker
      // will be triggered to rebalance the running balance.
<<<<<<< HEAD
      if (upperBoundTriggerHurdle.threshold.gt(0) && resultant.runningBalance.gt(upperBoundTriggerHurdle.threshold)) {
        // Update the net running balance adjustment to reflect the difference between the running balance
        // and the trigger hurdle
        resultant.netRunningBalanceAdjustment = resultant.netRunningBalanceAdjustment.add(
=======
      if (
        isTriggerHurdleDefined(upperBoundTriggerHurdle) &&
        resultant.runningBalance.gt(upperBoundTriggerHurdle.threshold)
      ) {
        // If we are over the target, subtract the difference from the net running balance adjustment
        // so that the dataworker can instruct the spoke pool to return funds to the hub pool.
        resultant.netRunningBalanceAdjustment = resultant.netRunningBalanceAdjustment.sub(
>>>>>>> ec9b53fd
          resultant.runningBalance.sub(upperBoundTriggerHurdle.target)
        );
        // Set the running balance to the trigger hurdle
        resultant.runningBalance = upperBoundTriggerHurdle.target;
      }

      // If the lower trigger hurdle is surpassed, we need to return the trigger hurdle value
      // as the running balance. This is because the trigger hurdle is the minimum value we'd like to
      // organically shrink the running balance to. If the running balance is less than the trigger hurdle,
      // we need to return the trigger hurdle as the running balance because at this point the dataworker
      // will be triggered to rebalance the running balance.
      else if (
<<<<<<< HEAD
        lowerBoundTriggerHurdle.threshold.gt(0) &&
=======
        isTriggerHurdleDefined(lowerBoundTriggerHurdle) &&
>>>>>>> ec9b53fd
        resultant.runningBalance.lt(lowerBoundTriggerHurdle.threshold)
      ) {
        // If we are under the target, add the difference to the net running balance adjustment
        // so that the dataworker can instruct the hub pool to send funds to the spokepool.
        resultant.netRunningBalanceAdjustment = resultant.netRunningBalanceAdjustment.add(
          lowerBoundTriggerHurdle.target.sub(resultant.runningBalance)
        );
        // Set the running balance to the trigger hurdle
        resultant.runningBalance = lowerBoundTriggerHurdle.target;
      }

      return resultant;
    },
    {
      runningBalance: lastValidatedRunningBalance ?? toBN(0),
      incentiveBalance: lastValidatedIncentiveRunningBalance ?? toBN(0),
      netRunningBalanceAdjustment: toBN(0),
    }
  );
  // Return the result
  return historicalResult;
}

/**
 * Returns the balancing fee for a given event that produces a flow of `flowType` of size `amount`.
 * @param amount Amount of inflow or outflow produced by event that we're computing a balancing fee for.
 * @param flowType Inflow or Outflow.
 * @param lastRunningBalance The latest running balance preceding this event.
 * @param lastIncentiveBalance The latest incentive balance preceding this event.
 * @param chainId The chain id of the spoke chain
 * @param config The UBAConfig to use for the calculation
 * @returns
 */
export function getEventFee(
  amount: BigNumber,
  flowType: "inflow" | "outflow",
  lastRunningBalance: BigNumber,
  lastIncentiveBalance: BigNumber,
  chainId: number,
  config: UBAConfig
): UBAFlowFee {
  // The rough psuedocode for this function is as follows:
  // We'll need two inflow/outflow curves
  // We need to determine which flow curve to use based on the flow type
  // Compute first balancing fee <- f(x, x+amnt)
  // Compute second balance fee (oportunity cost) <- g(x+amnt, x)
  // Incentive Fee (LP Fee Component): first balancing fee - second balance fee
  // Return (LP Fee + Balancing Fee)
  // #############################################

  // We first need to resolve the inflow/outflow curves for the deposit and refund spoke
  const flowCurve = config.getBalancingFeeTuples(chainId);

  // Next, we'll need to compute the first balancing fee from the running balance of the spoke
  // to the running balance of the spoke + the amount
  let balancingFee = computePiecewiseLinearFunction(
    flowCurve,
    lastRunningBalance,
    amount.mul(flowType === "inflow" ? 1 : -1)
  );

  // Apply hardcoded multiplier if incentive fee is a reward instead of a penalty
  if (balancingFee.gt(0)) {
    // This should never error. `getUbaRewardMultiplier` should default to 1
    balancingFee = balancingFee.mul(config.getUbaRewardMultiplier(chainId.toString()));
  }

  // if the chainId is not found in the config
  // If P << uncappedIncentiveFee, discountFactor approaches 100%. Capped at 100%
  if (balancingFee.gt(lastIncentiveBalance)) {
    const discountFactor = min(BigNumber.from(1), balancingFee.sub(lastIncentiveBalance).div(balancingFee));
    balancingFee = balancingFee.mul(BigNumber.from(1).sub(discountFactor));
  }

  // We can now return the fee
  return {
    balancingFee,
  };
}

/**
 * Calculates the fee for a deposit on a spoke chain
 * @param amount The amount of the deposit
 * @param lastValidatedRunningBalance The last validated running balance of the spoke
 * @param lastValidatedIncentiveRunningBalance The last validated incentive running balance of the spoke
 * @param chainId The chain id of the spoke chain
 * @param config The UBAConfig to use for the calculation
 * @returns The fee for the deposit
 * @see getEventFee
 */
export function getDepositFee(
  amount: BigNumber,
  lastValidatedRunningBalance: BigNumber,
  lastValidatedIncentiveRunningBalance: BigNumber,
  chainId: number,
  config: UBAConfig
): UBAFlowFee {
  return getEventFee(
    amount,
    "inflow",
    lastValidatedRunningBalance,
    lastValidatedIncentiveRunningBalance,
    chainId,
    config
  );
}

/**
 * Calculates the fee for a refund on a spoke chain
 * @param amount The amount of the refund
 * @param lastValidatedRunningBalance The last validated running balance of the spoke
 * @param lastValidatedIncentiveRunningBalance The last validated incentive running balance of the spoke
 * @param chainId The chain id of the spoke chain
 * @param config The UBAConfig to use for the calculation
 * @returns The fee for the refund
 * @see getEventFee
 */
export function getRefundFee(
  amount: BigNumber,
  lastValidatedRunningBalance: BigNumber,
  lastValidatedIncentiveRunningBalance: BigNumber,
  chainId: number,
  config: UBAConfig
): UBAFlowFee {
  return getEventFee(
    amount,
    "outflow",
    lastValidatedRunningBalance,
    lastValidatedIncentiveRunningBalance,
    chainId,
    config
  );
}

/**
 * A convenience lookup table for the fee calculation functions
 * @see getDepositFee
 * @see getRefundFee
 * @see getEventFee
 */
export const feeCalculationFunctionsForUBA: Record<UBAActionType, typeof getDepositFee | typeof getRefundFee> = {
  deposit: getDepositFee,
  refund: getRefundFee,
};<|MERGE_RESOLUTION|>--- conflicted
+++ resolved
@@ -63,20 +63,10 @@
       // organically grow the running balance to. If the running balance exceeds the trigger hurdle,
       // we need to return the trigger hurdle as the running balance because at this point the dataworker
       // will be triggered to rebalance the running balance.
-<<<<<<< HEAD
       if (upperBoundTriggerHurdle.threshold.gt(0) && resultant.runningBalance.gt(upperBoundTriggerHurdle.threshold)) {
         // Update the net running balance adjustment to reflect the difference between the running balance
         // and the trigger hurdle
-        resultant.netRunningBalanceAdjustment = resultant.netRunningBalanceAdjustment.add(
-=======
-      if (
-        isTriggerHurdleDefined(upperBoundTriggerHurdle) &&
-        resultant.runningBalance.gt(upperBoundTriggerHurdle.threshold)
-      ) {
-        // If we are over the target, subtract the difference from the net running balance adjustment
-        // so that the dataworker can instruct the spoke pool to return funds to the hub pool.
         resultant.netRunningBalanceAdjustment = resultant.netRunningBalanceAdjustment.sub(
->>>>>>> ec9b53fd
           resultant.runningBalance.sub(upperBoundTriggerHurdle.target)
         );
         // Set the running balance to the trigger hurdle
@@ -89,11 +79,7 @@
       // we need to return the trigger hurdle as the running balance because at this point the dataworker
       // will be triggered to rebalance the running balance.
       else if (
-<<<<<<< HEAD
         lowerBoundTriggerHurdle.threshold.gt(0) &&
-=======
-        isTriggerHurdleDefined(lowerBoundTriggerHurdle) &&
->>>>>>> ec9b53fd
         resultant.runningBalance.lt(lowerBoundTriggerHurdle.threshold)
       ) {
         // If we are under the target, add the difference to the net running balance adjustment
