import { isDefined, isMessageEmpty } from "../utils";
import { ZERO_BYTES } from "../constants";
import { Deposit, RelayData } from "../interfaces";
<<<<<<< HEAD
import { utils } from "ethers";
=======
import { UNDEFINED_MESSAGE_HASH } from "../constants";
>>>>>>> 83db127a

export const RELAYDATA_KEYS = [
  "depositId",
  "originChainId",
  "destinationChainId",
  "depositor",
  "recipient",
  "inputToken",
  "inputAmount",
  "outputToken",
  "outputAmount",
  "fillDeadline",
  "exclusivityDeadline",
  "exclusiveRelayer",
<<<<<<< HEAD
=======
  "messageHash",
>>>>>>> 83db127a
] as const;

// Ensure that each deposit element is included with the same value in the fill. This includes all elements defined
// by the depositor as well as destinationToken, which are pulled from other clients.
export function validateFillForDeposit(
<<<<<<< HEAD
  relayData: RelayData & { destinationChainId: number; messageHash?: string },
=======
  relayData: Omit<RelayData, "message"> & { messageHash: string; destinationChainId: number },
>>>>>>> 83db127a
  deposit?: Deposit
): { valid: true } | { valid: false; reason: string } {
  if (deposit === undefined) {
    return { valid: false, reason: "Deposit is undefined" };
  }

  // Note: this short circuits when a key is found where the comparison doesn't match.
  // TODO: if we turn on "strict" in the tsconfig, the elements of FILL_DEPOSIT_COMPARISON_KEYS will be automatically
  // validated against the fields in Fill and Deposit, generating an error if there is a discrepency.
  let invalidKey = RELAYDATA_KEYS.find((key) => relayData[key].toString() !== deposit[key].toString());

  // There should be no paths for `messageHash` to be unset, but mask it off anyway.
  // @todo Add test.
  if (!isDefined(invalidKey) && [relayData.messageHash, deposit.messageHash].includes(UNDEFINED_MESSAGE_HASH)) {
    invalidKey = "messageHash";
  }

  const calculateMessageHash = (message: string) => {
    return isMessageEmpty(message) ? ZERO_BYTES : utils.keccak256(deposit.message);
  };
  // Manually check if the message hash does not match.
  // This is done separately since the deposit event emits the full message, while the relay event only emits the message hash.
  const messageHash = calculateMessageHash(deposit.message);
  // We may be checking a FilledV3Relay event or a FilledRelay event here. If we are checking a FilledV3Relay event, then relayData.message will be defined,
  // and relayData.messageHash will be undefined. If we are checking a FilledRelay event, the opposite will be true.
  const relayHash = isDefined(relayData.message) ? calculateMessageHash(relayData.message) : relayData.messageHash;
  if (messageHash !== relayHash) {
    return { valid: false, reason: `message mismatch (${messageHash} != ${relayHash})` };
  }

  return isDefined(invalidKey)
    ? { valid: false, reason: `${invalidKey} mismatch (${relayData[invalidKey]} != ${deposit[invalidKey]})` }
    : { valid: true };
}<|MERGE_RESOLUTION|>--- conflicted
+++ resolved
@@ -1,11 +1,6 @@
 import { isDefined, isMessageEmpty } from "../utils";
-import { ZERO_BYTES } from "../constants";
 import { Deposit, RelayData } from "../interfaces";
-<<<<<<< HEAD
-import { utils } from "ethers";
-=======
-import { UNDEFINED_MESSAGE_HASH } from "../constants";
->>>>>>> 83db127a
+import { UNDEFINED_MESSAGE_HASH, ZERO_BYTES } from "../constants";
 
 export const RELAYDATA_KEYS = [
   "depositId",
@@ -20,20 +15,13 @@
   "fillDeadline",
   "exclusivityDeadline",
   "exclusiveRelayer",
-<<<<<<< HEAD
-=======
   "messageHash",
->>>>>>> 83db127a
 ] as const;
 
 // Ensure that each deposit element is included with the same value in the fill. This includes all elements defined
 // by the depositor as well as destinationToken, which are pulled from other clients.
 export function validateFillForDeposit(
-<<<<<<< HEAD
-  relayData: RelayData & { destinationChainId: number; messageHash?: string },
-=======
   relayData: Omit<RelayData, "message"> & { messageHash: string; destinationChainId: number },
->>>>>>> 83db127a
   deposit?: Deposit
 ): { valid: true } | { valid: false; reason: string } {
   if (deposit === undefined) {
@@ -51,19 +39,6 @@
     invalidKey = "messageHash";
   }
 
-  const calculateMessageHash = (message: string) => {
-    return isMessageEmpty(message) ? ZERO_BYTES : utils.keccak256(deposit.message);
-  };
-  // Manually check if the message hash does not match.
-  // This is done separately since the deposit event emits the full message, while the relay event only emits the message hash.
-  const messageHash = calculateMessageHash(deposit.message);
-  // We may be checking a FilledV3Relay event or a FilledRelay event here. If we are checking a FilledV3Relay event, then relayData.message will be defined,
-  // and relayData.messageHash will be undefined. If we are checking a FilledRelay event, the opposite will be true.
-  const relayHash = isDefined(relayData.message) ? calculateMessageHash(relayData.message) : relayData.messageHash;
-  if (messageHash !== relayHash) {
-    return { valid: false, reason: `message mismatch (${messageHash} != ${relayHash})` };
-  }
-
   return isDefined(invalidKey)
     ? { valid: false, reason: `${invalidKey} mismatch (${relayData[invalidKey]} != ${deposit[invalidKey]})` }
     : { valid: true };
