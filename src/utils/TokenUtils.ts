--- conflicted
+++ resolved
@@ -1,7 +1,7 @@
 import { BlockTag } from "@ethersproject/abstract-provider";
 import { Contract, providers, Signer } from "ethers";
 import * as constants from "../constants";
-import { TokenInfo } from "../interfaces";
+import { L1TokenInfo, TokenInfo } from "../interfaces";
 import { ERC20__factory } from "../typechain";
 import { BigNumber } from "./BigNumberUtils";
 import { getNetworkName, chainIsL1, chainIsProd } from "./NetworkUtils";
@@ -14,7 +14,7 @@
 export async function fetchTokenInfo(address: string, signerOrProvider: SignerOrProvider): Promise<TokenInfo> {
   const token = new Contract(address, ERC20__factory.abi, signerOrProvider);
   const [symbol, decimals] = await Promise.all([token.symbol(), token.decimals()]);
-  return { address: toAddressType(address).forceEvmAddress(), symbol, decimals };
+  return { address: toAddressType(address, CHAIN_IDs.MAINNET), symbol, decimals };
 }
 
 export const getL2TokenAddresses = (
@@ -111,16 +111,9 @@
  * @param tokenMapping
  * @returns
  */
-<<<<<<< HEAD
-export function getTokenInfo(l2TokenAddress: string, chainId: number, tokenMapping = TOKEN_SYMBOLS_MAP): TokenInfo {
-  const parsedAddress = chainIsSvm(chainId)
-    ? toAddressType(l2TokenAddress).toBase58()
-    : toAddressType(l2TokenAddress).toEvmAddress();
-=======
-export function getTokenInfo(l2TokenAddress: string, chainId: number, tokenMapping = TOKEN_SYMBOLS_MAP): L1Token {
+export function getTokenInfo(l2TokenAddress: string, chainId: number, tokenMapping = TOKEN_SYMBOLS_MAP): L1TokenInfo {
   const parsedAddress = toAddressType(l2TokenAddress, chainId).toNative();
 
->>>>>>> 5e9e31fb
   // @dev This might give false positives if tokens on different networks have the same address. I'm not sure how
   // to get around this...
   let tokenObject = Object.values(tokenMapping).find(({ addresses }) => addresses[chainId] === parsedAddress);
