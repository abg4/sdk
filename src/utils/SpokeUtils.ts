--- conflicted
+++ resolved
@@ -21,22 +21,14 @@
   initLow: number,
   initHigh: number,
   maxSearches: number,
-<<<<<<< HEAD
-  spokePool: SpokePoolClient,
-  deploymentBlock = 0
-=======
   spokePool: SpokePoolClient
->>>>>>> 27ba4762
 ): Promise<{
   low: number;
   high: number;
 }> {
-<<<<<<< HEAD
-=======
   // Resolve the deployment block number.
   const deploymentBlock = spokePool.deploymentBlock;
 
->>>>>>> 27ba4762
   // Set the initial high block to the most recent block number or the initial high block, whichever is smaller.
   initHigh = Math.min(initHigh, spokePool.latestBlockNumber);
 
@@ -71,22 +63,12 @@
   // make an eth_call request to get the deposit ID at the block number. It will then cache the deposit ID
   // in the queriedIds cache.
   const _getDepositIdAtBlock = async (blockNumber: number): Promise<number> => {
-<<<<<<< HEAD
-    if (queriedIds[blockNumber] === undefined) {
-      queriedIds[blockNumber] = await spokePool._getDepositIdAtBlock(blockNumber);
-    }
-=======
     queriedIds[blockNumber] ??= await spokePool._getDepositIdAtBlock(blockNumber);
->>>>>>> 27ba4762
     return queriedIds[blockNumber];
   };
 
   // Get the the deposit ID at the low block, and the deposit ID at the high block in parallel.
-<<<<<<< HEAD
-  const [highestPossibleDepositIdInRange, lowestPossibleDepositIdInRange] = await Promise.all([
-=======
   const [highestDepositIdInRange, lowestDepositIdInRange] = await Promise.all([
->>>>>>> 27ba4762
     _getDepositIdAtBlock(initHigh),
     _getDepositIdAtBlock(Math.max(deploymentBlock, initLow - 1)),
   ]);
@@ -99,11 +81,7 @@
     //                                     // targetId = 10  <- fail (triggers this error)          // 10 <= 10
     //                                     // targetId = 09  <- pass (does not trigger this error)  // 10 <= 09
     throw new Error(
-<<<<<<< HEAD
-      `Target depositId is greater than the initial high block (${targetDepositId} > ${highestPossibleDepositIdInRange})`
-=======
       `Target depositId is greater than the initial high block (${targetDepositId} > ${highestDepositIdInRange})`
->>>>>>> 27ba4762
     );
   }
 
@@ -116,11 +94,7 @@
     //                                     // targetId = 2 <- pass (does not trigger this error)
     //                                     // targetId = 3 <- pass (does not trigger this error)
     throw new Error(
-<<<<<<< HEAD
-      `Target depositId is less than the initial low block (${targetDepositId} > ${lowestPossibleDepositIdInRange})`
-=======
       `Target depositId is less than the initial low block (${targetDepositId} > ${lowestDepositIdInRange})`
->>>>>>> 27ba4762
     );
   }
 
