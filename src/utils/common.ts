--- conflicted
+++ resolved
@@ -6,16 +6,11 @@
 import { BigNumber, BigNumberish, BN, formatUnits, parseUnits, toBN } from "./BigNumberUtils";
 import { ConvertDecimals } from "./FormattingUtils";
 import { chainIsOPStack } from "./NetworkUtils";
-<<<<<<< HEAD
 import { Address, createPublicClient, Hex, http, Transport } from "viem";
 import * as chains from "viem/chains";
 import { publicActionsL2 } from "viem/op-stack";
-=======
-import { Address, Transport } from "viem";
-import { CHAIN_IDs } from "@across-protocol/constants";
 import { estimateGas } from "viem/linea";
 import { getPublicClient } from "../gasPriceOracle/util";
->>>>>>> 94f49048
 
 export type Decimalish = string | number | Decimal;
 export const AddressZero = ethers.constants.AddressZero;
@@ -256,11 +251,7 @@
 export async function estimateTotalGasRequiredByUnsignedTransaction(
   unsignedTx: PopulatedTransaction,
   senderAddress: string,
-<<<<<<< HEAD
   provider: providers.Provider,
-=======
-  provider: providers.Provider | L2Provider<providers.Provider>,
->>>>>>> 94f49048
   options: Partial<{
     gasPrice: BigNumberish;
     gasUnits: BigNumberish;
@@ -289,7 +280,6 @@
       gasLimit: nativeGasCost, // prevents additional gas estimation call
     });
     const [l1GasCost, l2GasPrice] = await Promise.all([
-<<<<<<< HEAD
       opStackClient.estimateL1Fee({
         account: senderAddress as Address,
         to: populatedTransaction.to as Address,
@@ -301,12 +291,6 @@
     ]);
     const l2GasCost = nativeGasCost.mul(l2GasPrice.toString());
     tokenGasCost = BigNumber.from(l1GasCost.toString()).add(l2GasCost);
-=======
-      provider.estimateL1GasCost(populatedTransaction),
-      _gasPrice || provider.getGasPrice(),
-    ]);
-    const l2GasCost = nativeGasCost.mul(l2GasPrice);
-    tokenGasCost = l1GasCost.add(l2GasCost);
   } else if (chainId === CHAIN_IDs.LINEA && process.env[`NEW_GAS_PRICE_ORACLE_${chainId}`] === "true") {
     // Permit linea_estimateGas via NEW_GAS_PRICE_ORACLE_59144=true
     const {
@@ -315,7 +299,6 @@
       priorityFeePerGas,
     } = await getLineaGasFees(chainId, transport, unsignedTx);
     tokenGasCost = baseFeePerGas.add(priorityFeePerGas).mul(nativeGasCost);
->>>>>>> 94f49048
   } else {
     let gasPrice = _gasPrice;
     if (!gasPrice) {
