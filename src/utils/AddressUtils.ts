--- conflicted
+++ resolved
@@ -17,7 +17,6 @@
   return code !== "0x";
 }
 
-<<<<<<< HEAD
 export function compareAddresses(addressA: string, addressB: string): 1 | -1 | 0 {
   // Convert address strings to BigNumbers and then sort numerical value of the BigNumber, which sorts the addresses
   // effectively by their hex value.
@@ -30,11 +29,11 @@
   } else {
     return 0;
   }
-=======
+}
+
 export function compareAddressesSimple(addressA?: string, addressB?: string): boolean {
   if (addressA === undefined || addressB === undefined) {
     return false;
   }
   return addressA.toLowerCase() === addressB.toLowerCase();
->>>>>>> c44759e7
 }