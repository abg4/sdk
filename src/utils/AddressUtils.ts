import { providers, utils } from "ethers";
import { BigNumber } from "./BigNumberUtils";

/**
 * Checks if a contract is deployed at the given address
 * @param address The ETH address to check
 * @param provider A valid Ethers.js provider
 * @returns A boolean indicating if a contract is deployed at the given address or not (true = contract, false = no contract)
 */
export async function isContractDeployedToAddress(address: string, provider: providers.Provider): Promise<boolean> {
  // A base case for if the address is null or malformed
  if (!address || !utils.isAddress(address)) {
    return false;
  }
  // Retrieve the code at the address
  const code = await provider.getCode(address);
  // If the code is not empty, then there is a contract at this address
  return code !== "0x";
}

export function compareAddresses(addressA: string, addressB: string): 1 | -1 | 0 {
  // Convert address strings to BigNumbers and then sort numerical value of the BigNumber, which sorts the addresses
  // effectively by their hex value.
  const bnAddressA = BigNumber.from(addressA);
  const bnAddressB = BigNumber.from(addressB);
  if (bnAddressA.gt(bnAddressB)) {
    return 1;
  } else if (bnAddressA.lt(bnAddressB)) {
    return -1;
  } else {
    return 0;
  }
}

export function compareAddressesSimple(addressA?: string, addressB?: string): boolean {
  if (addressA === undefined || addressB === undefined) {
    return false;
  }
  return addressA.toLowerCase() === addressB.toLowerCase();
}

<<<<<<< HEAD
// Converts an input hex data string into a bytes32 string. Note that the output bytes will be lowercase
// so that it naturally matches with ethers event data.
// Throws an error if the input string is already greater than 32 bytes.
export function toBytes32(address: string): string {
  return utils.hexZeroPad(address, 32).toLowerCase();
}

// Converts an input (assumed to be) bytes32 string into a bytes20 string.
// If the input is not a bytes32 but is less than type(uint160).max, then this function
// will still succeed.
// Throws an error if the string as an unsigned integer is greater than type(uint160).max.
export function toAddress(bytes32: string): string {
  // rawAddress is the address which is not properly checksummed.
  const rawAddress = utils.hexZeroPad(utils.hexStripZeros(bytes32), 20);
  return utils.getAddress(rawAddress);
=======
export function isValidEvmAddress(address: string): boolean {
  if (utils.isAddress(address)) {
    return true;
  }
  // We may throw an error here if hexZeroPadFails. This will happen if the address to pad is greater than 20 bytes long, indicating
  // that the address had less than 12 leading zero bytes.
  // We may also throw at getAddress if the input cannot be converted into a checksummed EVM address for some reason.
  // For both cases, this indicates that the address cannot be casted as a bytes20 EVM address, so we should return false.
  try {
    const evmAddress = utils.hexZeroPad(utils.hexStripZeros(address), 20);
    return utils.isAddress(utils.getAddress(evmAddress));
  } catch (_e) {
    return false;
  }
>>>>>>> 233b54ab
}<|MERGE_RESOLUTION|>--- conflicted
+++ resolved
@@ -39,7 +39,6 @@
   return addressA.toLowerCase() === addressB.toLowerCase();
 }
 
-<<<<<<< HEAD
 // Converts an input hex data string into a bytes32 string. Note that the output bytes will be lowercase
 // so that it naturally matches with ethers event data.
 // Throws an error if the input string is already greater than 32 bytes.
@@ -55,7 +54,9 @@
   // rawAddress is the address which is not properly checksummed.
   const rawAddress = utils.hexZeroPad(utils.hexStripZeros(bytes32), 20);
   return utils.getAddress(rawAddress);
-=======
+}
+
+// Checks if the input string can be coerced into a bytes20 evm address. Returns true if it is possible, and false otherwise.
 export function isValidEvmAddress(address: string): boolean {
   if (utils.isAddress(address)) {
     return true;
@@ -70,5 +71,4 @@
   } catch (_e) {
     return false;
   }
->>>>>>> 233b54ab
 }