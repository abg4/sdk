--- conflicted
+++ resolved
@@ -9,10 +9,7 @@
 import * as linea from "./adapters/linea";
 import * as polygon from "./adapters/polygon";
 import * as arbitrumViem from "./adapters/arbitrum-viem";
-<<<<<<< HEAD
-=======
 import * as lineaViem from "./adapters/linea-viem";
->>>>>>> 94f49048
 import * as polygonViem from "./adapters/polygon-viem";
 
 /**
@@ -55,10 +52,7 @@
   }
 
   const gasPriceFeeds = {
-<<<<<<< HEAD
-=======
     [CHAIN_IDs.ALEPH_ZERO]: arbitrum.eip1559,
->>>>>>> 94f49048
     [CHAIN_IDs.ARBITRUM]: arbitrum.eip1559,
     [CHAIN_IDs.BASE]: ethereum.eip1559,
     [CHAIN_IDs.LINEA]: linea.eip1559, // @todo: Support linea_estimateGas in adapter.
@@ -96,13 +90,9 @@
   const viemProvider = getPublicClient(chainId, transport);
 
   const gasPriceFeeds = {
-<<<<<<< HEAD
-    [CHAIN_IDs.ARBITRUM]: arbitrumViem.eip1559,
-=======
     [CHAIN_IDs.ALEPH_ZERO]: arbitrumViem.eip1559,
     [CHAIN_IDs.ARBITRUM]: arbitrumViem.eip1559,
     [CHAIN_IDs.LINEA]: lineaViem.eip1559,
->>>>>>> 94f49048
     [CHAIN_IDs.POLYGON]: polygonViem.gasStation,
   } as const;
 
