--- conflicted
+++ resolved
@@ -351,7 +351,6 @@
 };
 
 /**
-<<<<<<< HEAD
  * Simulates a transaction and decodes the result using a parser function.
  * @param solanaClient - The Solana client.
  * @param ix - The instruction to simulate.
@@ -638,8 +637,11 @@
     return signature;
   });
 }
-=======
+
+/**
  * Convert a bigint (0 ≤ n < 2^256) to a 32-byte Uint8Array (big-endian).
+ * @param n The bigint to convert.
+ * @returns The 32-byte Uint8Array.
  */
 export function bigintToU8a32(n: bigint): Uint8Array {
   if (n < BigInt(0) || n > ethers.constants.MaxUint256.toBigInt()) {
@@ -652,5 +654,4 @@
 export const bigToU8a32 = (bn: bigint | BigNumber) =>
   bigintToU8a32(typeof bn === "bigint" ? bn : BigInt(bn.toString()));
 
-export const numberToU8a32 = (n: number) => bigintToU8a32(BigInt(n));
->>>>>>> e009e0aa
+export const numberToU8a32 = (n: number) => bigintToU8a32(BigInt(n));