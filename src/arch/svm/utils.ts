--- conflicted
+++ resolved
@@ -17,11 +17,7 @@
 } from "@solana/kit";
 import { SvmSpokeClient } from "@across-protocol/contracts";
 import { FillType, RelayData } from "../../interfaces";
-<<<<<<< HEAD
-import { Address as AcrossAddress, BigNumber, SvmAddress, getRelayDataHash, isUint8Array } from "../../utils";
-=======
 import { BigNumber, SvmAddress, getRelayDataHash, isUint8Array, Address as SdkAddress } from "../../utils";
->>>>>>> 24008515
 import { EventName, SVMEventNames, SVMProvider } from "./types";
 
 /**
@@ -49,11 +45,7 @@
 /**
  * Small utility to convert an Address to a Solana Kit branded type.
  */
-<<<<<<< HEAD
-export function toAddress(address: AcrossAddress): Address<string> {
-=======
 export function toAddress(address: SdkAddress): Address<string> {
->>>>>>> 24008515
   return address.toBase58() as Address<string>;
 }
 
