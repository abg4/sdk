import { SvmSpokeClient } from "@across-protocol/contracts";
import { decodeFillStatusAccount, fetchState } from "@across-protocol/contracts/dist/src/svm/clients/SvmSpoke";
import { hashNonEmptyMessage } from "@across-protocol/contracts/dist/src/svm/web3-v1";
import {
  ASSOCIATED_TOKEN_PROGRAM_ADDRESS,
  TOKEN_PROGRAM_ADDRESS,
  fetchMint,
  getApproveCheckedInstruction,
  getCreateAssociatedTokenIdempotentInstruction,
} from "@solana-program/token";
import {
  Address,
  appendTransactionMessageInstruction,
  fetchEncodedAccount,
  fetchEncodedAccounts,
  getAddressEncoder,
  getProgramDerivedAddress,
  getU32Encoder,
  getU64Encoder,
  pipe,
  some,
  type TransactionSigner,
} from "@solana/kit";
import assert from "assert";
import { arrayify, hexZeroPad, hexlify } from "ethers/lib/utils";
import { Logger } from "winston";
import { SYSTEM_PROGRAM_ADDRESS } from "@solana-program/system";
import {
  Deposit,
  DepositWithBlock,
  FillStatus,
  FillWithBlock,
  RelayData,
  RelayExecutionEventInfo,
} from "../../interfaces";
import {
  BigNumber,
  EvmAddress,
  SvmAddress,
<<<<<<< HEAD
  Address as InternalAddress,
=======
  Address as SdkAddress,
>>>>>>> 24008515
  chainIsSvm,
  chunk,
  isUnsafeDepositId,
  keccak256,
  toAddressType,
} from "../../utils";
import {
  SvmCpiEventsClient,
  createDefaultTransaction,
  getEventAuthority,
  getFillStatusPda,
  getStatePda,
  toAddress,
  unwrapEventData,
} from "./";
import { CHAIN_IDs } from "../../constants";
import { SVMEventNames, SVMProvider } from "./types";

/**
 * @note: Average Solana slot duration is about 400-500ms. We can be conservative
 *        and choose 400 to ensure that the most slots get included in our ranges
 */
export const SLOT_DURATION_MS = 400;

/**
 * Retrieves the chain time at a particular slot.
 */
export async function getTimestampForSlot(provider: SVMProvider, slotNumber: number): Promise<number> {
  // @note: getBlockTime receives a slot number, not a block number.
  const slotTime = await provider.getBlockTime(BigInt(slotNumber)).send();
  return Number(slotTime);
}

/**
 * Returns the current fill deadline buffer.
 * @param provider SVM Provider instance
 * @param statePda Spoke Pool's State PDA
 * @returns fill deadline buffer
 */
export async function getFillDeadline(provider: SVMProvider, statePda: Address): Promise<number> {
  const state = await fetchState(provider, statePda);
  return state.data.fillDeadlineBuffer;
}

/**
 * Finds the deposit id at a specific block number.
 * @param blockTag The block number to search for the deposit ID at.
 * @returns The deposit ID.
 */
export function getDepositIdAtBlock(_contract: unknown, _blockTag: number): Promise<BigNumber> {
  throw new Error("getDepositIdAtBlock: not implemented");
}

/**
 * Finds deposit events within a 2-day window ending at the specified slot.
 *
 * @remarks
 * This implementation uses a slot-limited search approach because Solana PDA state has
 * limitations that prevent directly referencing old deposit IDs. Unlike EVM chains where
 * we might use binary search across the entire chain history, in Solana we must query within
 * a constrained slot range.
 *
 * The search window is calculated by:
 * 1. Using the provided slot (or current confirmed slot if none is provided)
 * 2. Looking back 2 days worth of slots from that point
 *
 * We use a 2-day window because:
 * 1. Most valid deposits that need to be processed will be recent
 * 2. This covers multiple bundle submission periods
 * 3. It balances performance with practical deposit age
 *
 * @important
 * This function may return `undefined` for valid deposit IDs that are older than the search
 * window (approximately 2 days before the specified slot). This is an acceptable limitation
 * as deposits this old are typically not relevant to current operations.
 *
 * @param eventClient - SvmCpiEventsClient instance
 * @param depositId - The deposit ID to search for
 * @param slot - The slot to search up to (defaults to current slot). The search will look
 *              for deposits between (slot - secondsLookback) and slot.
 * @param secondsLookback - The number of seconds to look back for deposits (defaults to 2 days).
 * @returns The deposit if found within the slot window, undefined otherwise
 */
export async function findDeposit(
  eventClient: SvmCpiEventsClient,
  depositId: BigNumber,
  slot?: bigint,
  secondsLookback = 2 * 24 * 60 * 60 // 2 days
): Promise<DepositWithBlock | undefined> {
  // We can only perform this search when we have a safe deposit ID.
  if (isUnsafeDepositId(depositId)) {
    throw new Error(`Cannot binary search for depositId ${depositId}`);
  }

  const provider = eventClient.getRpc();
  const currentSlot = await provider.getSlot({ commitment: "confirmed" }).send();

  // If no slot is provided, use the current slot
  // If a slot is provided, ensure it's not in the future
  const endSlot = slot !== undefined ? BigInt(Math.min(Number(slot), Number(currentSlot))) : currentSlot;

  // Calculate start slot (approximately secondsLookback seconds earlier)
  const slotsInElapsed = BigInt(Math.round((secondsLookback * 1000) / SLOT_DURATION_MS));
  const startSlot = endSlot - slotsInElapsed;

  // Query for the deposit events with this limited slot range. Filter by deposit id.
  const depositEvent = (await eventClient.queryEvents("FundsDeposited", startSlot, endSlot))?.find((event) =>
    depositId.eq((event.data as unknown as { depositId: BigNumber }).depositId)
  );

  // If no deposit event is found, return undefined
  if (!depositEvent) {
    return undefined;
  }

  const unwrappedDepositEvent = unwrapEventData(depositEvent.data) as Record<string, unknown>;
  const destinationChainId = unwrappedDepositEvent.destinationChainId as number;
  // Return the deposit event with block info
  return {
    txnRef: depositEvent.signature.toString(),
    blockNumber: Number(depositEvent.slot),
    txnIndex: 0,
    logIndex: 0,
    ...unwrappedDepositEvent,
    depositor: toAddressType(unwrappedDepositEvent.depositor as string, CHAIN_IDs.SOLANA),
    recipient: toAddressType(unwrappedDepositEvent.recipient as string, destinationChainId),
    inputToken: toAddressType(unwrappedDepositEvent.inputToken as string, CHAIN_IDs.SOLANA),
    outputToken: toAddressType(unwrappedDepositEvent.outputToken as string, destinationChainId),
    exclusiveRelayer: toAddressType(unwrappedDepositEvent.exclusiveRelayer as string, destinationChainId),
  } as DepositWithBlock;
}

/**
 * Resolves the fill status of a deposit at a specific slot or at the current confirmed one.
 *
 * If no slot is provided, attempts to solve the fill status using the PDA. Otherwise, it is reconstructed from PDA events.
 *
 * @param programId - The spoke pool program ID.
 * @param relayData - Deposit information used to locate the fill status.
 * @param destinationChainId - Destination chain ID (must be an SVM chain).
 * @param provider - SVM provider instance.
 * @param svmEventsClient - SVM events client for querying events.
 * @param atHeight - (Optional) Specific slot number to query. Defaults to the latest confirmed slot.
 * @returns The fill status for the deposit at the specified or current slot.
 */
export async function relayFillStatus(
  programId: Address,
  relayData: RelayData,
  destinationChainId: number,
  svmEventsClient: SvmCpiEventsClient,
  atHeight?: number
): Promise<FillStatus> {
  assert(chainIsSvm(destinationChainId), "Destination chain must be an SVM chain");
  const provider = svmEventsClient.getRpc();
  // Get fill status PDA using relayData
  const fillStatusPda = await getFillStatusPda(programId, relayData, destinationChainId);
  const currentSlot = await provider.getSlot({ commitment: "confirmed" }).send();

  // If no specific slot is requested, try fetching the current status from the PDA
  if (atHeight === undefined) {
    const [fillStatusAccount, currentSlotTimestamp] = await Promise.all([
      fetchEncodedAccount(provider, fillStatusPda, { commitment: "confirmed" }),
      provider.getBlockTime(currentSlot).send(),
    ]);
    // If the PDA exists, return the stored fill status
    if (fillStatusAccount.exists) {
      const decodedAccountData = decodeFillStatusAccount(fillStatusAccount);
      return decodedAccountData.data.status;
    }
    // If the PDA doesn't exist and the deadline hasn't passed yet, the deposit must be unfilled,
    // since PDAs can't be closed before the fill deadline.
    else if (Number(currentSlotTimestamp) < relayData.fillDeadline) {
      return FillStatus.Unfilled;
    }
  }

  // If status couldn't be determined from the PDA, or if a specific slot was requested, reconstruct the status from events
  const toSlot = atHeight ? BigInt(atHeight) : currentSlot;

  return resolveFillStatusFromPdaEvents(fillStatusPda, toSlot, svmEventsClient);
}

/**
 * Resolves fill statuses for multiple deposits at a specific or latest confirmed slot,
 * using PDAs when possible and falling back to events if needed.
 *
 * @param programId The spoke pool program ID.
 * @param relayData An array of relay data to resolve fill statuses for.
 * @param destinationChainId The destination chain ID (must be an SVM chain).
 * @param provider SVM Provider instance.
 * @param svmEventsClient SVM events client instance for querying events.
 * @param atHeight (Optional) The slot number to query at. If omitted, queries the latest confirmed slot.
 * @returns An array of fill statuses for the specified deposits at the requested slot (or at the current confirmed slot).
 */
export async function fillStatusArray(
  programId: Address,
  relayData: RelayData[],
  destinationChainId: number,
  svmEventsClient: SvmCpiEventsClient,
  atHeight?: number,
  logger?: Logger
): Promise<(FillStatus | undefined)[]> {
  assert(chainIsSvm(destinationChainId), "Destination chain must be an SVM chain");
  const provider = svmEventsClient.getRpc();
  const chunkSize = 100;
  const chunkedRelayData = chunk(relayData, chunkSize);

  // Get all PDAs
  const fillStatusPdas = (
    await Promise.all(
      chunkedRelayData.map((relayDataChunk) =>
        Promise.all(relayDataChunk.map((relayData) => getFillStatusPda(programId, relayData, destinationChainId)))
      )
    )
  ).flat();

  if (atHeight !== undefined && logger) {
    logger.warn({
      at: "SvmSpokeUtils#fillStatusArray",
      message:
        "Querying specific slots for large arrays is slow. For current status, omit 'atHeight' param to use latest confirmed slot instead.",
    });
  }

  // If no specific slot is requested, try fetching current statuses from PDAs
  // Otherwise, initialize all statuses as undefined
  const fillStatuses: (FillStatus | undefined)[] =
    atHeight === undefined
      ? await fetchBatchFillStatusFromPdaAccounts(provider, fillStatusPdas, relayData)
      : new Array(relayData.length).fill(undefined);

  // Collect indices of deposits that still need their status resolved
  const missingStatuses = fillStatuses.reduce<number[]>((acc, status, index) => {
    if (status === undefined) {
      acc.push(index);
    }
    return acc;
  }, []);

  // Chunk the missing deposits for batch processing
  const missingChunked = chunk(missingStatuses, chunkSize);
  const missingResults: { index: number; fillStatus: FillStatus }[] = [];

  // Determine the toSlot to use for event reconstruction
  const toSlot = atHeight ? BigInt(atHeight) : await provider.getSlot({ commitment: "confirmed" }).send();

  // @note: This path is mostly used for deposits past their fill deadline.
  // If it becomes a bottleneck, consider returning an "Unknown" status that can be handled downstream.
  for (const chunk of missingChunked) {
    const chunkResults = await Promise.all(
      chunk.map(async (missingIndex) => {
        return {
          index: missingIndex,
          fillStatus: await resolveFillStatusFromPdaEvents(fillStatusPdas[missingIndex], toSlot, svmEventsClient),
        };
      })
    );
    missingResults.push(...chunkResults);
  }

  // Fill in missing statuses back to the result array
  missingResults.forEach(({ index, fillStatus }) => {
    fillStatuses[index] = fillStatus;
  });

  return fillStatuses;
}

/**
 * Finds the `FilledRelay` event for a given deposit within the provided slot range.
 *
 * @param relayData - Deposit information that is used to complete a fill.
 * @param destinationChainId - Destination chain ID (must be an SVM chain).
 * @param svmEventsClient - SVM events client instance for querying events.
 * @param fromSlot - Starting slot to search.
 * @param toSlot (Optional) Ending slot to search. If not provided, the current confirmed slot will be used.
 * @returns The fill event with block info, or `undefined` if not found.
 */
export async function findFillEvent(
  relayData: RelayData,
  destinationChainId: number,
  svmEventsClient: SvmCpiEventsClient,
  fromSlot: number,
  toSlot?: number
): Promise<FillWithBlock | undefined> {
  assert(chainIsSvm(destinationChainId), "Destination chain must be an SVM chain");
  toSlot ??= Number(await svmEventsClient.getRpc().getSlot({ commitment: "confirmed" }).send());

  // Get fillStatus PDA using relayData
  const programId = svmEventsClient.getProgramAddress();
  const fillStatusPda = await getFillStatusPda(programId, relayData, destinationChainId);

  // Get fill events from fillStatus PDA
  const fillEvents = await svmEventsClient.queryDerivedAddressEvents(
    SVMEventNames.FilledRelay,
    fillStatusPda,
    BigInt(fromSlot),
    BigInt(toSlot),
    { limit: 10 }
  );
  assert(fillEvents.length <= 1, `Expected at most one fill event for ${fillStatusPda}, got ${fillEvents.length}`);

  if (fillEvents.length > 0) {
    const rawFillEvent = fillEvents[0];
    const eventData = unwrapEventData(rawFillEvent.data) as FillWithBlock & {
      depositor: string;
      recipient: string;
      inputToken: string;
      outputToken: string;
      exclusiveRelayer: string;
      relayer: string;
      relayExecutionInfo: RelayExecutionEventInfo & { updatedRecipient: string };
    };
    const originChainId = eventData.originChainId;
    const parsedFillEvent = {
      ...eventData,
      transactionHash: rawFillEvent.signature,
      blockNumber: Number(rawFillEvent.slot),
      transactionIndex: 0,
      logIndex: 0,
      destinationChainId,
      inputToken: toAddressType(eventData.inputToken, originChainId),
      outputToken: toAddressType(eventData.outputToken, destinationChainId),
      relayer: toAddressType(eventData.relayer, destinationChainId),
      exclusiveRelayer: toAddressType(eventData.exclusiveRelayer, destinationChainId),
      depositor: toAddressType(eventData.depositor, originChainId),
      recipient: toAddressType(eventData.recipient, destinationChainId),
      relayExecutionInfo: {
        ...eventData.relayExecutionInfo,
        updatedRecipient: eventData.relayExecutionInfo.updatedRecipient,
      },
    } as FillWithBlock;
    return parsedFillEvent;
  }

  return undefined;
}

/**
 * @param spokePool Address (program ID) of the SvmSpoke.
 * @param deposit V3Deopsit instance.
 * @param relayer Address of the relayer filling the deposit.
 * @param repaymentChainId Optional repaymentChainId (defaults to destinationChainId).
 * @returns An Ethers UnsignedTransaction instance.
 */
export async function fillRelayInstruction(
  spokePool: SvmAddress,
  deposit: Omit<
    Deposit,
    "recipient" | "outputToken" | "exclusiveRelayer" | "messageHash" | "fromLiteChain" | "toLiteChain"
  > & {
    recipient: SvmAddress;
    outputToken: SvmAddress;
    exclusiveRelayer: SvmAddress;
  },
  signer: TransactionSigner<string>,
  recipientTokenAccount: Address<string>,
  repaymentAddress: EvmAddress | SvmAddress = SvmAddress.from(signer.address),
  repaymentChainId = deposit.destinationChainId
) {
  const program = toAddress(spokePool);

  assert(
    repaymentAddress.isValidOn(repaymentChainId),
    `Invalid repayment address for chain ${repaymentChainId}: ${repaymentAddress.toNative()}.`
  );

  const _relayDataHash = getRelayDataHash(deposit, deposit.destinationChainId);
  const relayDataHash = new Uint8Array(Buffer.from(_relayDataHash.slice(2), "hex"));

  const relayer = SvmAddress.from(signer.address);

  // Create ATA for the relayer and recipient token accounts
  const relayerTokenAccount = await getAssociatedTokenAddress(relayer, deposit.outputToken);

  const [statePda, fillStatusPda, eventAuthority] = await Promise.all([
    getStatePda(program),
    getFillStatusPda(program, deposit, deposit.destinationChainId),
    getEventAuthority(program),
  ]);

  const depositIdBuffer = new Uint8Array(32);
  const shortenedBuffer = new Uint8Array(Buffer.from(deposit.depositId.toHexString().slice(2), "hex"));
  depositIdBuffer.set(shortenedBuffer, 32 - shortenedBuffer.length);

  const delegatePda = await getFillRelayDelegatePda(
    relayDataHash,
    BigInt(repaymentChainId),
    toAddress(relayer),
    program
  );

<<<<<<< HEAD
  // @todo we need to convert the deposit's relayData to svm-like since the interface assumes the data originates
  // from an EVM Spoke pool. Once we migrate to `Address` types, this can be modified/removed.
  const [depositor, inputToken] = [deposit.depositor, deposit.inputToken].map((addr) => {
    // @dev here we don't mind these being any of the `Address` variants
    return addr.toBase58() as Address<string>;
  });
  const [recipient, outputToken, exclusiveRelayer] = [
=======
  const [recipient, outputToken, exclusiveRelayer, depositor, inputToken] = [
>>>>>>> 24008515
    deposit.recipient,
    deposit.outputToken,
    deposit.exclusiveRelayer,
    deposit.depositor,
    deposit.inputToken,
  ].map(toAddress);

  return SvmSpokeClient.getFillRelayInstruction({
    signer,
    state: statePda,
    delegate: toAddress(SvmAddress.from(delegatePda.toString())),
    mint: outputToken,
    relayerTokenAccount: relayerTokenAccount,
    recipientTokenAccount: recipientTokenAccount,
    fillStatus: fillStatusPda,
    eventAuthority,
    program,
    relayHash: relayDataHash,
    relayData: some({
      depositor,
      recipient,
      exclusiveRelayer,
      inputToken,
      outputToken,
      inputAmount: deposit.inputAmount.toBigInt(),
      outputAmount: deposit.outputAmount.toBigInt(),
      originChainId: BigInt(deposit.originChainId),
      fillDeadline: deposit.fillDeadline,
      exclusivityDeadline: deposit.exclusivityDeadline,
      depositId: depositIdBuffer,
      message: new Uint8Array(Buffer.from(deposit.message.slice(2), "hex")),
    }),
    repaymentChainId: some(BigInt(repaymentChainId)),
    repaymentAddress: toAddress(repaymentAddress),
  });
}

/**
 * @param mint Address of the token corresponding to the account being made.
 * @param relayer Address of the relayer filling the deposit.
 * @returns An instruction for creating a new token account.
 */
export function createTokenAccountsInstruction(
  mint: SvmAddress,
  relayer: TransactionSigner<string>
): SvmSpokeClient.CreateTokenAccountsInstruction {
  return SvmSpokeClient.getCreateTokenAccountsInstruction({
    signer: relayer,
    mint: toAddress(mint),
  });
}

/**
 * Creates a fill instruction.
 * @param signer - The signer of the transaction.
 * @param solanaClient - The Solana client.
 * @param fillInput - The fill input.
 * @param tokenDecimals - The token decimals.
 * @param createRecipientAtaIfNeeded - Whether to create a recipient token account.
 * @returns The fill instruction.
 */
export const createFillInstruction = async (
  signer: TransactionSigner,
  solanaClient: SVMProvider,
  fillInput: SvmSpokeClient.FillRelayInput,
  tokenDecimals: number,
  createRecipientAtaIfNeeded: boolean = true
) => {
  const mintInfo = await fetchMint(solanaClient, fillInput.mint);
  const approveIx = getApproveCheckedInstruction(
    {
      source: fillInput.relayerTokenAccount,
      mint: fillInput.mint,
      delegate: fillInput.delegate,
      owner: fillInput.signer,
      amount: (fillInput.relayData as SvmSpokeClient.RelayDataArgs).outputAmount,
      decimals: tokenDecimals,
    },
    {
      programAddress: mintInfo.programAddress,
    }
  );

  const getCreateAssociatedTokenIdempotentIx = () =>
    getCreateAssociatedTokenIdempotentInstruction({
      payer: signer,
      owner: (fillInput.relayData as SvmSpokeClient.RelayDataArgs).recipient,
      mint: fillInput.mint,
      ata: fillInput.recipientTokenAccount,
      systemProgram: SYSTEM_PROGRAM_ADDRESS,
      tokenProgram: fillInput.tokenProgram,
    });

  const createFillIx = SvmSpokeClient.getFillRelayInstruction(fillInput);

  return pipe(
    await createDefaultTransaction(solanaClient, signer),
    (tx) =>
      createRecipientAtaIfNeeded ? appendTransactionMessageInstruction(getCreateAssociatedTokenIdempotentIx(), tx) : tx,
    (tx) => appendTransactionMessageInstruction(approveIx, tx),
    (tx) => appendTransactionMessageInstruction(createFillIx, tx)
  );
};

/**
 * Creates a deposit instruction.
 * @param signer - The signer of the transaction.
 * @param solanaClient - The Solana client.
 * @param depositInput - The deposit input.
 * @param tokenDecimals - The token decimals.
 * @param createVaultAtaIfNeeded - Whether to create a vault token account.
 * @returns The deposit instruction.
 */
export const createDepositInstruction = async (
  signer: TransactionSigner,
  solanaClient: SVMProvider,
  depositInput: SvmSpokeClient.DepositInput,
  tokenDecimals: number,
  createVaultAtaIfNeeded: boolean = true
) => {
  const getCreateAssociatedTokenIdempotentIx = () =>
    getCreateAssociatedTokenIdempotentInstruction({
      payer: signer,
      owner: depositInput.state,
      mint: depositInput.mint,
      ata: depositInput.vault,
      systemProgram: depositInput.systemProgram,
      tokenProgram: depositInput.tokenProgram,
    });
  const mintInfo = await fetchMint(solanaClient, depositInput.mint);
  const approveIx = getApproveCheckedInstruction(
    {
      source: depositInput.depositorTokenAccount,
      mint: depositInput.mint,
      delegate: depositInput.delegate,
      owner: depositInput.depositor,
      amount: depositInput.inputAmount,
      decimals: tokenDecimals,
    },
    {
      programAddress: mintInfo.programAddress,
    }
  );
  const depositIx = SvmSpokeClient.getDepositInstruction(depositInput);
  return pipe(
    await createDefaultTransaction(solanaClient, signer),
    (tx) =>
      createVaultAtaIfNeeded ? appendTransactionMessageInstruction(getCreateAssociatedTokenIdempotentIx(), tx) : tx,
    (tx) => appendTransactionMessageInstruction(approveIx, tx),
    (tx) => appendTransactionMessageInstruction(depositIx, tx)
  );
};

/**
 * Creates a request slow fill instruction.
 * @param signer - The signer of the transaction.
 * @param solanaClient - The Solana client.
 * @param depositInput - The deposit input.
 * @returns The request slow fill instruction.
 */
export const createRequestSlowFillInstruction = async (
  signer: TransactionSigner,
  solanaClient: SVMProvider,
  depositInput: SvmSpokeClient.RequestSlowFillInput
) => {
  const requestSlowFillIx = SvmSpokeClient.getRequestSlowFillInstruction(depositInput);

  return pipe(await createDefaultTransaction(solanaClient, signer), (tx) =>
    appendTransactionMessageInstruction(requestSlowFillIx, tx)
  );
};

/**
 * Creates a close fill PDA instruction.
 * @param signer - The signer of the transaction.
 * @param solanaClient - The Solana client.
 * @param fillStatusPda - The fill status PDA.
 * @returns The close fill PDA instruction.
 */
export const createCloseFillPdaInstruction = async (
  signer: TransactionSigner,
  solanaClient: SVMProvider,
  fillStatusPda: Address
) => {
  const closeFillPdaIx = SvmSpokeClient.getCloseFillPdaInstruction({
    signer,
    state: await getStatePda(SvmSpokeClient.SVM_SPOKE_PROGRAM_ADDRESS),
    fillStatus: fillStatusPda,
  });
  return pipe(await createDefaultTransaction(solanaClient, signer), (tx) =>
    appendTransactionMessageInstruction(closeFillPdaIx, tx)
  );
};
export async function getAssociatedTokenAddress(
  owner: SvmAddress,
  mint: SvmAddress,
  tokenProgramId: Address<string> = TOKEN_PROGRAM_ADDRESS
): Promise<Address<string>> {
  const encoder = getAddressEncoder();
  const [associatedToken] = await getProgramDerivedAddress({
    programAddress: ASSOCIATED_TOKEN_PROGRAM_ADDRESS,
    seeds: [encoder.encode(toAddress(owner)), encoder.encode(tokenProgramId), encoder.encode(toAddress(mint))],
  });
  return associatedToken;
}

export function getRelayDataHash(relayData: RelayData, destinationChainId: number): string {
  const addressEncoder = getAddressEncoder();
  const uint64Encoder = getU64Encoder();
  const uint32Encoder = getU32Encoder();

  assert(relayData.message.startsWith("0x"), "Message must be a hex string");
<<<<<<< HEAD
  const encodeAddress = (addr: InternalAddress) =>
    Uint8Array.from(addressEncoder.encode(addr.toBase58() as Address<string>));
=======
  const encodeAddress = (data: SdkAddress) => Uint8Array.from(addressEncoder.encode(toAddress(data)));
>>>>>>> 24008515

  const contentToHash = Buffer.concat([
    encodeAddress(relayData.depositor),
    encodeAddress(relayData.recipient),
    encodeAddress(relayData.exclusiveRelayer),
    encodeAddress(relayData.inputToken),
    encodeAddress(relayData.outputToken),
    Uint8Array.from(uint64Encoder.encode(BigInt(relayData.inputAmount.toString()))),
    Uint8Array.from(uint64Encoder.encode(BigInt(relayData.outputAmount.toString()))),
    Uint8Array.from(uint64Encoder.encode(BigInt(relayData.originChainId.toString()))),
    arrayify(hexZeroPad(hexlify(relayData.depositId), 32)),
    Uint8Array.from(uint32Encoder.encode(relayData.fillDeadline)),
    Uint8Array.from(uint32Encoder.encode(relayData.exclusivityDeadline)),
    hashNonEmptyMessage(Buffer.from(arrayify(relayData.message))),
    Uint8Array.from(uint64Encoder.encode(BigInt(destinationChainId))),
  ]);
  return keccak256(contentToHash);
}

async function resolveFillStatusFromPdaEvents(
  fillStatusPda: Address,
  toSlot: bigint,
  svmEventsClient: SvmCpiEventsClient
): Promise<FillStatus> {
  // Get fill and requested slow fill events from fillStatus PDA
  const eventsToQuery = [SVMEventNames.FilledRelay, SVMEventNames.RequestedSlowFill];
  const relevantEvents = (
    await Promise.all(
      eventsToQuery.map((eventName) =>
        // PDAs should have only a few events, requesting up to 10 should be enough.
        svmEventsClient.queryDerivedAddressEvents(eventName, fillStatusPda, undefined, toSlot, { limit: 10 })
      )
    )
  ).flat();

  if (relevantEvents.length === 0) {
    // No fill or requested slow fill events found for this PDA
    return FillStatus.Unfilled;
  }

  // Sort events in ascending order of slot number
  relevantEvents.sort((a, b) => Number(a.slot - b.slot));

  // At this point we have an ordered array of only fill and requested slow fill events and
  // since it's not possible to submit a slow fill request once a fill has been submitted,
  // we can use the last event in the list to determine the fill status at the requested slot.
  const fillStatusEvent = relevantEvents.pop();
  switch (fillStatusEvent!.name) {
    case SVMEventNames.FilledRelay:
      return FillStatus.Filled;
    case SVMEventNames.RequestedSlowFill:
      return FillStatus.RequestedSlowFill;
    default:
      throw new Error(`Unexpected event name: ${fillStatusEvent!.name}`);
  }
}

/**
 * Attempts to resolve the fill status for an array of deposits by reading their fillStatus PDAs.
 *
 * - If a PDA exists, the status is read directly from it.
 * - If the PDA does not exist but the deposit's fill deadline has not passed, the deposit is considered unfilled.
 * - If the PDA does not exist and the fill deadline has passed, the status cannot be determined and is set to undefined.
 *
 * Assumes PDAs can only be closed after the fill deadline expires.
 *
 * @param provider SVM provider instance
 * @param fillStatusPdas An array of fill status PDAs to retrieve the fill status for.
 * @param relayData An array of relay data from which the fill status PDAs were derived.
 */
async function fetchBatchFillStatusFromPdaAccounts(
  provider: SVMProvider,
  fillStatusPdas: Address[],
  relayDataArray: RelayData[]
): Promise<(FillStatus | undefined)[]> {
  const chunkSize = 100; // SVM method getMultipleAccounts allows a max of 100 addresses per request
  const currentSlot = await provider.getSlot({ commitment: "confirmed" }).send();

  const [pdaAccounts, currentSlotTimestamp] = await Promise.all([
    Promise.all(
      chunk(fillStatusPdas, chunkSize).map((chunk) =>
        fetchEncodedAccounts(provider, chunk, { commitment: "confirmed" })
      )
    ),
    provider.getBlockTime(currentSlot).send(),
  ]);

  const fillStatuses = pdaAccounts.flat().map((account, index) => {
    // If the PDA exists, we can fetch the status directly.
    if (account.exists) {
      const decodedAccount = decodeFillStatusAccount(account);
      return decodedAccount.data.status;
    }
    // If the PDA doesn't exist and the deadline hasn't passed yet, the deposit must be unfilled,
    // since PDAs can't be closed before the fill deadline.
    else if (Number(currentSlotTimestamp) < relayDataArray[index].fillDeadline) {
      return FillStatus.Unfilled;
    }
    // If the PDA doesn't exist and the fill deadline has passed, then the status can't be determined and is set to undefined.
    return undefined;
  });

  return fillStatuses;
}

/**
 * Returns the delegate PDA for deposit.
 */
export async function getDepositDelegatePda(
  depositData: {
    depositor: Address<string>;
    recipient: Address<string>;
    inputToken: Address<string>;
    outputToken: Address<string>;
    inputAmount: bigint;
    outputAmount: bigint;
    destinationChainId: bigint;
    exclusiveRelayer: Address<string>;
    quoteTimestamp: bigint;
    fillDeadline: bigint;
    exclusivityParameter: bigint;
    message: Uint8Array;
  },
  programId: Address<string>
): Promise<Address<string>> {
  const addrEnc = getAddressEncoder();
  const u64 = getU64Encoder();
  const u32 = getU32Encoder();

  const parts: Uint8Array[] = [
    Uint8Array.from(addrEnc.encode(depositData.depositor)),
    Uint8Array.from(addrEnc.encode(depositData.recipient)),
    Uint8Array.from(addrEnc.encode(depositData.inputToken)),
    Uint8Array.from(addrEnc.encode(depositData.outputToken)),
    Uint8Array.from(u64.encode(depositData.inputAmount)),
    Uint8Array.from(u64.encode(depositData.outputAmount)),
    Uint8Array.from(u64.encode(depositData.destinationChainId)),
    Uint8Array.from(addrEnc.encode(depositData.exclusiveRelayer)),
    Uint8Array.from(u32.encode(depositData.quoteTimestamp)),
    Uint8Array.from(u32.encode(depositData.fillDeadline)),
    Uint8Array.from(u32.encode(depositData.exclusivityParameter)),
    Uint8Array.from(u32.encode(BigInt(depositData.message.length))),
    depositData.message,
  ];

  const seedHash = Buffer.from(keccak256(Buffer.concat(parts)).slice(2), "hex");

  const [pda] = await getProgramDerivedAddress({
    programAddress: programId,
    seeds: [Buffer.from("delegate"), seedHash],
  });

  return pda;
}

/**
 * Returns the delegate PDA for depositNow.
 */
export async function getDepositNowDelegatePda(
  depositData: {
    depositor: Address<string>;
    recipient: Address<string>;
    inputToken: Address<string>;
    outputToken: Address<string>;
    inputAmount: bigint;
    outputAmount: bigint;
    destinationChainId: bigint;
    exclusiveRelayer: Address<string>;
    fillDeadlineOffset: bigint;
    exclusivityPeriod: bigint;
    message: Uint8Array;
  },
  programId: Address<string>
): Promise<Address<string>> {
  const addrEnc = getAddressEncoder();
  const u64 = getU64Encoder();
  const u32 = getU32Encoder();

  const parts: Uint8Array[] = [
    Uint8Array.from(addrEnc.encode(depositData.depositor)),
    Uint8Array.from(addrEnc.encode(depositData.recipient)),
    Uint8Array.from(addrEnc.encode(depositData.inputToken)),
    Uint8Array.from(addrEnc.encode(depositData.outputToken)),
    Uint8Array.from(u64.encode(depositData.inputAmount)),
    Uint8Array.from(u64.encode(depositData.outputAmount)),
    Uint8Array.from(u64.encode(depositData.destinationChainId)),
    Uint8Array.from(addrEnc.encode(depositData.exclusiveRelayer)),
    Uint8Array.from(u32.encode(depositData.fillDeadlineOffset)),
    Uint8Array.from(u32.encode(depositData.exclusivityPeriod)),
    Uint8Array.from(u32.encode(BigInt(depositData.message.length))),
    depositData.message,
  ];

  const seedHash = Buffer.from(keccak256(Buffer.concat(parts)).slice(2), "hex");

  const [pda] = await getProgramDerivedAddress({
    programAddress: programId,
    seeds: [Buffer.from("delegate"), seedHash],
  });

  return pda;
}

/**
 * Returns the fill-delegate PDA for fillRelay.
 */
export async function getFillRelayDelegatePda(
  relayHash: Uint8Array,
  repaymentChainId: bigint,
  repaymentAddress: Address<string>,
  programId: Address<string>
): Promise<Address<string>> {
  const addrEnc = getAddressEncoder();
  const u64 = getU64Encoder();

  const parts: Uint8Array[] = [
    relayHash,
    Uint8Array.from(u64.encode(repaymentChainId)),
    Uint8Array.from(addrEnc.encode(repaymentAddress)),
  ];

  const seedHash = Buffer.from(keccak256(Buffer.concat(parts)).slice(2), "hex");

  const [pda] = await getProgramDerivedAddress({
    programAddress: programId,
    seeds: [Buffer.from("delegate"), seedHash],
  });

  return pda;
}<|MERGE_RESOLUTION|>--- conflicted
+++ resolved
@@ -37,11 +37,7 @@
   BigNumber,
   EvmAddress,
   SvmAddress,
-<<<<<<< HEAD
-  Address as InternalAddress,
-=======
   Address as SdkAddress,
->>>>>>> 24008515
   chainIsSvm,
   chunk,
   isUnsafeDepositId,
@@ -434,17 +430,7 @@
     program
   );
 
-<<<<<<< HEAD
-  // @todo we need to convert the deposit's relayData to svm-like since the interface assumes the data originates
-  // from an EVM Spoke pool. Once we migrate to `Address` types, this can be modified/removed.
-  const [depositor, inputToken] = [deposit.depositor, deposit.inputToken].map((addr) => {
-    // @dev here we don't mind these being any of the `Address` variants
-    return addr.toBase58() as Address<string>;
-  });
-  const [recipient, outputToken, exclusiveRelayer] = [
-=======
   const [recipient, outputToken, exclusiveRelayer, depositor, inputToken] = [
->>>>>>> 24008515
     deposit.recipient,
     deposit.outputToken,
     deposit.exclusiveRelayer,
@@ -657,12 +643,7 @@
   const uint32Encoder = getU32Encoder();
 
   assert(relayData.message.startsWith("0x"), "Message must be a hex string");
-<<<<<<< HEAD
-  const encodeAddress = (addr: InternalAddress) =>
-    Uint8Array.from(addressEncoder.encode(addr.toBase58() as Address<string>));
-=======
   const encodeAddress = (data: SdkAddress) => Uint8Array.from(addressEncoder.encode(toAddress(data)));
->>>>>>> 24008515
 
   const contentToHash = Buffer.concat([
     encodeAddress(relayData.depositor),
