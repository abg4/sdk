--- conflicted
+++ resolved
@@ -1,4 +1,3 @@
-<<<<<<< HEAD
 import { Signature, Address, UnixTimestamp, SolanaRpcApi, Rpc } from "@solana/kit";
 import { SvmSpokeClient } from "@across-protocol/contracts";
 
@@ -17,9 +16,6 @@
   | SvmSpokeClient.RequestedSlowFill
   | SvmSpokeClient.ClaimedRelayerRefund
   | SvmSpokeClient.TransferredOwnership;
-=======
-import { Signature, Address, UnixTimestamp } from "@solana/kit";
->>>>>>> c9ee25e6
 
 export enum SVMEventNames {
   FilledRelay = "FilledRelay",
