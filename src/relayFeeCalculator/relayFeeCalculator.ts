--- conflicted
+++ resolved
@@ -222,13 +222,8 @@
     _tokenPrice?: number,
     tokenMapping = TOKEN_SYMBOLS_MAP
   ): Promise<BigNumber> {
-<<<<<<< HEAD
-    const tokenInformation = getTokenInformationFromAddress(deposit.originToken, tokenMapping);
-    if (!isDefined(tokenInformation)) {
-=======
-    const token = getTokenInformationFromAddress(deposit.originToken);
+    const token = getTokenInformationFromAddress(deposit.originToken, tokenMapping);
     if (!isDefined(token)) {
->>>>>>> 674de8c0
       throw new Error(`Could not find token information for ${deposit.originToken}`);
     }
 
