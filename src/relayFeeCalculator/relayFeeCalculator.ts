--- conflicted
+++ resolved
@@ -507,16 +507,10 @@
     const { inputToken, originChainId, outputToken, destinationChainId } = deposit;
     // We can perform a simple lookup with `getTokenInfo` here without resolving the exact token to resolve since we only need to
     // resolve the L1 token symbol and not the L2 token decimals.
-<<<<<<< HEAD
-    const token = getTokenInfo(inputToken.toAddress(), originChainId);
-    if (!isDefined(token)) {
-      throw new Error(`Could not find token information for ${inputToken}`);
-=======
-    const inputTokenInfo = getTokenInfo(inputToken, originChainId);
+    const inputTokenInfo = getTokenInfo(inputToken.toAddress(), originChainId);
     const outputTokenInfo = getTokenInfo(outputToken, destinationChainId);
     if (!isDefined(inputTokenInfo) || !isDefined(outputTokenInfo)) {
       throw new Error(`Could not find token information for ${inputToken} or ${outputToken}`);
->>>>>>> 47515d89
     }
 
     const gasFeePercent = await this.gasFeePercent(
