import { SpokePool, SpokePool__factory } from "@across-protocol/contracts-v2";
import { L2Provider } from "@eth-optimism/sdk";
import { providers } from "ethers";
<<<<<<< HEAD
import { Coingecko } from "../../coingecko/Coingecko";
=======
import { Coingecko } from "../../coingecko";
>>>>>>> 4479cc0b
import {
  BigNumberish,
  createUnsignedFillRelayTransaction,
  estimateTotalGasRequiredByUnsignedTransaction,
} from "../../utils";
import { Logger, QueryInterface } from "../relayFeeCalculator";

type Provider = providers.Provider;
type OptimismProvider = L2Provider<Provider>;
type SymbolMappingType = { [symbol: string]: { address: string; decimals: number } };

/**
 * A unified QueryBase for querying gas costs, token prices, and decimals of various tokens
 * on a blockchain.
 */
export default abstract class QueryBase implements QueryInterface {
  readonly spokePool: SpokePool;
  /**
   * Instantiates a QueryBase instance
   * @param provider A valid Ethers.js provider
   * @param symbolMapping A mapping to valid ERC20 tokens and their respective characteristics
   * @param spokePoolAddress The valid address of the Spoke Pool deployment
   * @param usdcAddress The valid token address of the USDC ERC-20 token
   * @param simulatedRelayerAddress The address that these queries will reference as the sender. Note: This address must be approved for USDC
   * @param gasMarkup A multiplier that is applied to the total gas estimate
   * @param logger A logging utility to report logs
   * @param coingeckoProApiKey An optional CoinGecko API key that links to a PRO account
   * @param fixedGasPrice Overrides the gas price with a fixed value. Note: primarily used for the Boba blockchain
   * @param coingeckoBaseCurrency The basis currency that CoinGecko will use to resolve pricing
   */
  protected constructor(
    readonly provider: Provider | OptimismProvider,
    readonly symbolMapping: SymbolMappingType,
    readonly spokePoolAddress: string,
    readonly usdcAddress: string,
    readonly simulatedRelayerAddress: string,
    readonly gasMarkup: number,
    readonly logger: Logger,
    readonly coingeckoProApiKey?: string,
    readonly fixedGasPrice?: BigNumberish,
    readonly coingeckoBaseCurrency: string = "eth"
  ) {
    this.spokePool = SpokePool__factory.connect(spokePoolAddress, provider);
  }

  /**
   * Retrieves the current gas costs of performing a fillRelay contract at the referenced Spoke Pool
   * @returns The gas estimate for this function call (multplied with the optional buffer)
   */
  async getGasCosts(): Promise<BigNumberish> {
    const tx = await createUnsignedFillRelayTransaction(this.spokePool, this.usdcAddress, this.simulatedRelayerAddress);
    const estimatedGas = await estimateTotalGasRequiredByUnsignedTransaction(
      tx,
      this.simulatedRelayerAddress,
      this.provider,
      this.gasMarkup,
      this.fixedGasPrice
    );
    return estimatedGas;
  }

  /**
   * Retrieves the current price of a token
   * @param tokenSymbol A valid [CoinGecko-ID](https://api.coingecko.com/api/v3/coins/list)
   * @returns The resolved token price within the specified coingeckoBaseCurrency
   */
  async getTokenPrice(tokenSymbol: string): Promise<number> {
    if (!this.symbolMapping[tokenSymbol]) throw new Error(`${tokenSymbol} does not exist in mapping`);
    const coingeckoInstance = Coingecko.get(this.logger, this.coingeckoProApiKey);
    const [, price] = await coingeckoInstance.getCurrentPriceByContract(
      this.symbolMapping[tokenSymbol].address,
      this.coingeckoBaseCurrency
    );
    return price;
  }

  /**
   * Resolves the number of decimal places a token can have
   * @param tokenSymbol A valid Across-Enabled Token ID
   * @returns The number of decimals of precision for the corresponding tokenSymbol
   */
  getTokenDecimals(tokenSymbol: string): number {
    if (!this.symbolMapping[tokenSymbol]) throw new Error(`${tokenSymbol} does not exist in mapping`);
    return this.symbolMapping[tokenSymbol].decimals;
  }
}<|MERGE_RESOLUTION|>--- conflicted
+++ resolved
@@ -1,11 +1,7 @@
 import { SpokePool, SpokePool__factory } from "@across-protocol/contracts-v2";
 import { L2Provider } from "@eth-optimism/sdk";
 import { providers } from "ethers";
-<<<<<<< HEAD
-import { Coingecko } from "../../coingecko/Coingecko";
-=======
 import { Coingecko } from "../../coingecko";
->>>>>>> 4479cc0b
 import {
   BigNumberish,
   createUnsignedFillRelayTransaction,
