import assert from "assert";
import { CHAIN_IDs, TOKEN_SYMBOLS_MAP } from "@across-protocol/constants";
import { getDeployedAddress } from "@across-protocol/contracts";
import { providers } from "ethers";
import { DEFAULT_SIMULATED_RELAYER_ADDRESS } from "../../constants";
<<<<<<< HEAD
import { chainIsMatic, isDefined } from "../../utils";
=======
import { chainIsAlephZero, chainIsMatic, chainIsOPStack, isDefined } from "../../utils";
>>>>>>> 94f49048
import { QueryBase } from "./baseQuery";
import { PolygonQueries } from "./polygon";
import { DEFAULT_LOGGER, Logger } from "../relayFeeCalculator";
import { AlephZeroQueries } from "./alephZero";

/**
 * Some chains have a fixed gas price that is applied to the gas estimates. We should override
 * the gas markup for these chains.
 */
const fixedGasPrice = {
  [CHAIN_IDs.BOBA]: 1e9,
};

export class QueryBase__factory {
  static create(
    chainId: number,
    provider: providers.Provider,
    symbolMapping = TOKEN_SYMBOLS_MAP,
    spokePoolAddress = getDeployedAddress("SpokePool", chainId),
    simulatedRelayerAddress = DEFAULT_SIMULATED_RELAYER_ADDRESS,
    coingeckoProApiKey?: string,
    logger: Logger = DEFAULT_LOGGER,
    gasMarkup = 0,
    coingeckoBaseCurrency = "eth"
  ): QueryBase {
    assert(isDefined(spokePoolAddress));

    if (chainIsMatic(chainId)) {
      return new PolygonQueries(
        provider,
        symbolMapping,
        spokePoolAddress,
        simulatedRelayerAddress,
        coingeckoProApiKey,
        logger,
        gasMarkup
      );
    }
<<<<<<< HEAD
=======

    if (chainIsAlephZero(chainId)) {
      return new AlephZeroQueries(
        provider,
        symbolMapping,
        spokePoolAddress,
        simulatedRelayerAddress,
        coingeckoProApiKey,
        logger,
        gasMarkup
      );
    }

    // For OPStack chains, we need to wrap the provider in an L2Provider
    provider = chainIsOPStack(chainId) ? asL2Provider(provider) : provider;
>>>>>>> 94f49048

    return new QueryBase(
      provider,
      symbolMapping,
      spokePoolAddress,
      simulatedRelayerAddress,
      gasMarkup,
      logger,
      coingeckoProApiKey,
      fixedGasPrice[chainId],
      coingeckoBaseCurrency
    );
  }
}<|MERGE_RESOLUTION|>--- conflicted
+++ resolved
@@ -3,11 +3,7 @@
 import { getDeployedAddress } from "@across-protocol/contracts";
 import { providers } from "ethers";
 import { DEFAULT_SIMULATED_RELAYER_ADDRESS } from "../../constants";
-<<<<<<< HEAD
-import { chainIsMatic, isDefined } from "../../utils";
-=======
-import { chainIsAlephZero, chainIsMatic, chainIsOPStack, isDefined } from "../../utils";
->>>>>>> 94f49048
+import { chainIsAlephZero, chainIsMatic, isDefined } from "../../utils";
 import { QueryBase } from "./baseQuery";
 import { PolygonQueries } from "./polygon";
 import { DEFAULT_LOGGER, Logger } from "../relayFeeCalculator";
@@ -46,8 +42,6 @@
         gasMarkup
       );
     }
-<<<<<<< HEAD
-=======
 
     if (chainIsAlephZero(chainId)) {
       return new AlephZeroQueries(
@@ -60,10 +54,6 @@
         gasMarkup
       );
     }
-
-    // For OPStack chains, we need to wrap the provider in an L2Provider
-    provider = chainIsOPStack(chainId) ? asL2Provider(provider) : provider;
->>>>>>> 94f49048
 
     return new QueryBase(
       provider,
