--- conflicted
+++ resolved
@@ -80,12 +80,8 @@
     readonly symbolMapping = SymbolMapping,
     readonly spokePoolAddress = "0x4D9079Bb4165aeb4084c526a32695dCfd2F77381",
     readonly usdcAddress = "0xA0b86991c6218b36c1d19D4a2e9Eb0cE3606eB48",
-<<<<<<< HEAD
-    readonly simulatedRelayerAddress = "0x9A8f92a830A5cB89a3816e3D267CB7791c16b04D",
+    readonly simulatedRelayerAddress = "0x893d0D70AD97717052E3AA8903D9615804167759",
     readonly gasMultiplier: number = 0
-=======
-    readonly simulatedRelayerAddress = "0x893d0D70AD97717052E3AA8903D9615804167759"
->>>>>>> 45df24b3
   ) {
     this.spokePool = EthereumSpokePool__factory.connect(this.spokePoolAddress, this.provider);
   }
