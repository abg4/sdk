--- conflicted
+++ resolved
@@ -7,11 +7,7 @@
   constructor(
     provider: providers.Provider,
     symbolMapping = TOKEN_SYMBOLS_MAP,
-<<<<<<< HEAD
-    spokePoolAddress = "0xB95FE32C45f4bbce4101B152b7f63452d1E3B7a4",
-=======
     spokePoolAddress = "0xe35e9842fceaCA96570B734083f4a58e8F7C5f2A",
->>>>>>> 39ef3f7e
     usdcAddress = "0xFF970A61A04b1cA14834A43f5dE4533eBDDB5CC8",
     simulatedRelayerAddress = "0x893d0d70ad97717052e3aa8903d9615804167759",
     coingeckoProApiKey?: string,
