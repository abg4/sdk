import assert from "assert";
import dotenv from "dotenv";
import winston from "winston";
import { Logger, msToS, PriceCache, PriceClient, PriceFeedAdapter, TokenPrice } from "./priceClient";
import { acrossApi, coingecko, defiLlama } from "./adapters";
dotenv.config({ path: ".env" });

const maxPriceAge = 600;

class TestPriceClient extends PriceClient {
  constructor(logger: Logger, priceFeeds: PriceFeedAdapter[]) {
    super(logger, priceFeeds);
  }

  getProtectedPriceCache(currency: string): PriceCache {
    return this.getPriceCache(currency);
  }
}

function validateTokenPrice(tokenPrice: TokenPrice, address: string, timestamp: number) {
  assert.ok(tokenPrice);
  assert(tokenPrice.address === address, `${address} !== ${tokenPrice.address}`);
  assert(tokenPrice.price > 0, `${tokenPrice.price} <= 0`);
  assert(tokenPrice.timestamp > 0, `${tokenPrice.timestamp} <= 0`);
  assert(
    tokenPrice.timestamp > timestamp - maxPriceAge,
    `${tokenPrice.timestamp} <= ${timestamp - maxPriceAge} (timestamp: ${timestamp}, maxPriceAge: ${maxPriceAge})`
  );
}

// this requires e2e testing, should only test manually for now
describe("PriceClient", function () {
  const dummyLogger: winston.Logger = winston.createLogger({
    level: "debug",
    transports: [new winston.transports.Console()],
  });

  const addresses: { [symbol: string]: string } = {
    // lower-case
    UMA: "0x04fa0d235c4abf4bcf4787af4cf447de572ef828",
    // checksummed
    DAI: "0x6B175474E89094C44Da98b954EedeAC495271d0F",
    USDC: "0xA0b86991c6218b36c1d19D4a2e9Eb0cE3606eB48",
    WETH: "0xC02aaA39b223FE8D0A0e5C4F27eAD9083C756Cc2",
  };

  const testAddress = addresses["UMA"];
  const baseCurrency = "usd";

  let pc: PriceClient;
  let beginTs: number;

  beforeEach(() => {
    beginTs = msToS(Date.now());
  });

  test("Price feed ordering", async function () {
    // Generate a list with ~random names; nb. names are not (currently?) required to be unique.
    const feedNames = Array(3)
      .fill("Test PriceFeed")
      .map((name) => {
        return `${name}-${Math.trunc(Math.random() * 100) + 1}`;
      });

    pc = new PriceClient(
      dummyLogger,
      feedNames.map((feedName) => new acrossApi.PriceFeed({ name: feedName }))
    );
    expect(feedNames).toEqual(pc.listPriceFeeds());
  });

  test("getPriceByAddress: Across API", async function () {
    pc = new PriceClient(dummyLogger, [new acrossApi.PriceFeed("Across API", {})]);
    const price: TokenPrice = await pc.getPriceByAddress(testAddress);
    validateTokenPrice(price, testAddress, beginTs);
  });

  test("getPriceByAddress: CoinGecko Free", async function () {
    pc = new PriceClient(dummyLogger, [new coingecko.PriceFeed()]);
    const price: TokenPrice = await pc.getPriceByAddress(testAddress);
    validateTokenPrice(price, testAddress, beginTs);
  });

  // Only attempt to test CG Pro if the environment defines COINGECKO_PRO_API_KEY
  const cgProApiKey: string | undefined = process.env.COINGECKO_PRO_API_KEY;
  const cgProTest = typeof cgProApiKey === "string" && cgProApiKey.length > 0 ? test : test.skip;
  const cgPro = new coingecko.PriceFeed({ apiKey: cgProApiKey });
  cgProTest("getPriceByAddress: CoinGecko Pro", async function () {
    pc = new PriceClient(dummyLogger, [cgPro]);
    const price: TokenPrice = await pc.getPriceByAddress(testAddress);
    validateTokenPrice(price, testAddress, beginTs);
  });

<<<<<<< HEAD
  test("getPriceByAddress: DefiLlama", async function () {
    let price: TokenPrice;
    pc = new PriceClient(dummyLogger, [new defiLlama.PriceFeed("DefiLlama", {})]);
    price = await pc.getPriceByAddress(testAddress);
    validateTokenPrice(price, testAddress, beginTs);

    // Verify that minConfidence works as expected
    pc = new PriceClient(dummyLogger, [new defiLlama.PriceFeed("DefiLlama", { minConfidence: 1.0 })]);
    await expect(pc.getPriceByAddress(testAddress)).rejects.toThrow();

    pc = new PriceClient(dummyLogger, [new defiLlama.PriceFeed("DefiLlama", { minConfidence: 0.0 })]);
    price = await pc.getPriceByAddress(testAddress);
=======
  test("getPriceByAddress: Across API", async function () {
    pc = new PriceClient(dummyLogger, [new acrossApi.PriceFeed()]);
    const price: TokenPrice = await pc.getPriceByAddress(testAddress);
>>>>>>> df40db4a
    validateTokenPrice(price, testAddress, beginTs);
  });

  test("getPriceByAddress: Across failover to Across", async function () {
    pc = new PriceClient(dummyLogger, [
      new acrossApi.PriceFeed({ name: "Across API (expect fail)", host: "127.0.0.1" }),
      new acrossApi.PriceFeed({ name: "Across API (expect pass)" }),
    ]);

    const price: TokenPrice = await pc.getPriceByAddress(testAddress);
    validateTokenPrice(price, testAddress, beginTs);
  });

  test("getPriceByAddress: Coingecko failover to Across", async function () {
    const _apiKey = "xxx-fake-apikey";
    pc = new PriceClient(dummyLogger, [
      new coingecko.PriceFeed({ name: "CoinGecko Pro (expect fail)", apiKey: _apiKey }),
      new acrossApi.PriceFeed({ name: "Across API (expect pass)" }),
    ]);

    const price: TokenPrice = await pc.getPriceByAddress(testAddress);
    validateTokenPrice(price, testAddress, beginTs);
  });

  test("getPriceByAddress: Complete price lookup failure", async function () {
    pc = new PriceClient(dummyLogger, [
      new acrossApi.PriceFeed({ name: "Across API #1 (expect fail)", host: "127.0.0.1" }),
      new acrossApi.PriceFeed({ name: "Across API #2 (expect fail)", host: "127.0.0.1" }),
    ]);
    await expect(pc.getPriceByAddress(testAddress)).rejects.toThrow();
  });

  test("getPriceByAddress: Across API timeout", async function () {
    const acrossPriceFeed: acrossApi.PriceFeed = new acrossApi.PriceFeed({ name: "Across API (timeout)" });
    pc = new PriceClient(dummyLogger, [acrossPriceFeed]);

    acrossPriceFeed.timeout = 1; // mS
    await expect(pc.getPriceByAddress(testAddress)).rejects.toThrow();

    acrossPriceFeed.timeout = 10000; // mS
    const price: TokenPrice = await pc.getPriceByAddress(testAddress);
    validateTokenPrice(price, testAddress, beginTs);
  });

  // Ensure that all price adapters return a price of 1WETH/ETH and 1USDC/USD.
  test("getPriceByAddress: Price Coherency", async function () {
    // Note: Beware of potential rate-limiting when using CoinGecko Free.
    const priceFeeds: PriceFeedAdapter[] = [
      new acrossApi.PriceFeed(),
      new coingecko.PriceFeed({ apiKey: cgProApiKey }),
    ];

    const parityTokens: [string, string][] = [
      ["usd", addresses["USDC"]],
      ["eth", addresses["WETH"]],
    ];

    for (const priceFeed of priceFeeds) {
      pc = new PriceClient(dummyLogger, [priceFeed]);

      for (const [baseCurrency, address] of parityTokens) {
        const tokenPrice: TokenPrice = await pc.getPriceByAddress(address, baseCurrency);
        validateTokenPrice(tokenPrice, address, beginTs);
        assert.ok(Math.abs(tokenPrice.price - 1) < 0.05);
      }
    }
  });

  test("getPriceByAddress: Address case insensitivity", async function () {
    // Instantiate a custom subclass of PriceClient.
    const pc: TestPriceClient = new TestPriceClient(dummyLogger, [
      new acrossApi.PriceFeed({ name: "Across API (expect fail)", host: "127.0.0.1" }),
    ]);

    // Load the cache with lower-case addresses, then query with an upper-case address.
    // Price lookup is forced to fail, so if the pre-loaded data is returned then the
    // PriceClient is case-insenstive.
    const priceCache: PriceCache = pc.getProtectedPriceCache(baseCurrency);
    Object.values(addresses).forEach(async (addr: string) => {
      const addrLower = addr.toLowerCase();
      const addrUpper = addr.toUpperCase();

      const expected: TokenPrice = {
        address: "unused",
        price: Math.random() * 10,
        timestamp: msToS(Date.now()) - 5,
      };
      priceCache[addrLower] = expected;

      const token: TokenPrice = await pc.getPriceByAddress(addrUpper, baseCurrency);
      validateTokenPrice(token, addrUpper, beginTs);
      assert.ok(token.price === expected.price, `${token.price} !== ${expected.price}`);
      assert.ok(token.timestamp === expected.timestamp, `${token.timestamp} !== ${expected.timestamp}`);
    });
  });

  test("getPriceByAddress: Validate price cache", async function () {
    // Instantiate a custom subclass of PriceClient; load the cache and force price lookup failures.
    const pc: TestPriceClient = new TestPriceClient(dummyLogger, [
      new acrossApi.PriceFeed({ name: "Across API (expect fail)", host: "127.0.0.1" }),
    ]);

    const priceCache: PriceCache = pc.getProtectedPriceCache(baseCurrency);
    pc.maxPriceAge = 600; // Bound timestamps by 10 minutes

    // Pre-populate cache with lower-case addresses.
    for (let i = 0; i < 10; ++i) {
      const addr = `0x${i.toString(16).padStart(42, "0")}`.toLowerCase(); // Non-existent
      priceCache[addr] = {
        address: addr,
        price: Math.random() * (1 + i),
        timestamp: beginTs - pc.maxPriceAge + (1 + i),
      };
    }

    // Verify cache hit for valid timestamps.
    for (const expected of Object.values(priceCache)) {
      const addr: string = expected.address;
      const token: TokenPrice = await pc.getPriceByAddress(addr, baseCurrency);

      validateTokenPrice(token, addr, pc.maxPriceAge);
      assert.ok(token.price === expected.price, `${token.price} !== ${expected.price}`);
      assert.ok(token.timestamp === expected.timestamp, `${token.timestamp} !== ${expected.timestamp}`);
    }

    // Invalidate all cached results and verify failed price lookup.
    pc.maxPriceAge = 1; // seconds
    for (const expected of Object.values(priceCache)) {
      const addr: string = expected.address;
      await expect(pc.getPriceByAddress(addr, baseCurrency)).rejects.toThrow();
    }
  });

  test("getPricesByAddress: Verify price retrieval", async function () {
    // Note: Beware of potential rate-limiting when using CoinGecko Free.
    const priceFeeds: PriceFeedAdapter[] = [
      new acrossApi.PriceFeed(),
      new coingecko.PriceFeed({ apiKey: cgProApiKey }),
    ];

    for (const priceFeed of priceFeeds) {
      pc = new PriceClient(dummyLogger, [priceFeed]);

      const tokenPrices: TokenPrice[] = await pc.getPricesByAddress(Object.values(addresses));
      expect(tokenPrices.length).toBe(Object.values(addresses).length);
      Object.values(addresses).forEach((address: string) => {
        const tokenPrice: TokenPrice | undefined = tokenPrices.find((tokenPrice) => tokenPrice.address === address);
        assert.ok(tokenPrice, `Could not find address ${address} via ${priceFeed.name}`);
        validateTokenPrice(tokenPrice, address, beginTs);
      });
    }
  });
});<|MERGE_RESOLUTION|>--- conflicted
+++ resolved
@@ -70,7 +70,7 @@
   });
 
   test("getPriceByAddress: Across API", async function () {
-    pc = new PriceClient(dummyLogger, [new acrossApi.PriceFeed("Across API", {})]);
+    pc = new PriceClient(dummyLogger, [new acrossApi.PriceFeed()]);
     const price: TokenPrice = await pc.getPriceByAddress(testAddress);
     validateTokenPrice(price, testAddress, beginTs);
   });
@@ -91,7 +91,6 @@
     validateTokenPrice(price, testAddress, beginTs);
   });
 
-<<<<<<< HEAD
   test("getPriceByAddress: DefiLlama", async function () {
     let price: TokenPrice;
     pc = new PriceClient(dummyLogger, [new defiLlama.PriceFeed("DefiLlama", {})]);
@@ -104,11 +103,6 @@
 
     pc = new PriceClient(dummyLogger, [new defiLlama.PriceFeed("DefiLlama", { minConfidence: 0.0 })]);
     price = await pc.getPriceByAddress(testAddress);
-=======
-  test("getPriceByAddress: Across API", async function () {
-    pc = new PriceClient(dummyLogger, [new acrossApi.PriceFeed()]);
-    const price: TokenPrice = await pc.getPriceByAddress(testAddress);
->>>>>>> df40db4a
     validateTokenPrice(price, testAddress, beginTs);
   });
 
