--- conflicted
+++ resolved
@@ -3,6 +3,7 @@
 import { AcrossConfigStoreClient as ConfigStoreClient, GLOBAL_CONFIG_STORE_KEYS } from "../../src/clients";
 import { SlowFillRequestWithBlock, RelayData, Deposit, DepositWithBlock, FillWithBlock } from "../../src/interfaces";
 import {
+  Address,
   BigNumber,
   BigNumberish,
   bnUint32Max,
@@ -334,17 +335,10 @@
   await spokePool
     .connect(signer)
     .deposit(
-<<<<<<< HEAD
       depositor.toBytes32(),
       recipient.toBytes32(),
       inputToken.toBytes32(),
       outputToken.toBytes32(),
-=======
-      addressModifier(depositor),
-      addressModifier(recipient),
-      addressModifier(inputToken),
-      addressModifier(outputToken),
->>>>>>> e1235107
       inputAmount,
       outputAmount,
       destinationChainId,
@@ -470,36 +464,20 @@
     depositId: toBN(args.depositId),
     originChainId: Number(args.originChainId),
     destinationChainId,
-<<<<<<< HEAD
     depositor: toAddressType(args.depositor),
     recipient: toAddressType(args.recipient),
     inputToken: toAddressType(args.inputToken),
     inputAmount: args.inputAmount,
     outputToken: toAddressType(args.outputToken),
-=======
-    depositor: toBytes32(args.depositor),
-    recipient: toBytes32(args.recipient),
-    inputToken: toBytes32(args.inputToken),
-    inputAmount: args.inputAmount,
-    outputToken: toBytes32(args.outputToken),
->>>>>>> e1235107
     outputAmount: args.outputAmount,
     messageHash: getMessageHash(args.message),
     fillDeadline: args.fillDeadline,
     exclusivityDeadline: args.exclusivityDeadline,
-<<<<<<< HEAD
     exclusiveRelayer: toAddressType(args.exclusiveRelayer),
     relayer: args.relayer,
     repaymentChainId: Number(args.repaymentChainId),
     relayExecutionInfo: {
       updatedRecipient: toAddressType(args.relayExecutionInfo.updatedRecipient),
-=======
-    exclusiveRelayer: toBytes32(args.exclusiveRelayer),
-    relayer: args.relayer,
-    repaymentChainId: Number(args.repaymentChainId),
-    relayExecutionInfo: {
-      updatedRecipient: toBytes32(args.relayExecutionInfo.updatedRecipient),
->>>>>>> e1235107
       updatedMessageHash: args.relayExecutionInfo.updatedMessageHash,
       updatedOutputAmount: args.relayExecutionInfo.updatedOutputAmount,
       fillType: args.relayExecutionInfo.fillType,
