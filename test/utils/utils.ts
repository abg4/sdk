--- conflicted
+++ resolved
@@ -1,3 +1,4 @@
+import assert from "assert";
 import * as utils from "@across-protocol/contracts/dist/test-utils";
 import { Contract, providers } from "ethers";
 import { AcrossConfigStoreClient as ConfigStoreClient, GLOBAL_CONFIG_STORE_KEYS } from "../../src/clients";
@@ -16,12 +17,9 @@
   toWei,
   utf8ToHex,
   toBytes32,
-<<<<<<< HEAD
   toAddress,
   toAddressType,
-=======
   toEvmAddress,
->>>>>>> 5e9e31fb
 } from "../../src/utils";
 import {
   MAX_L1_TOKENS_PER_POOL_REBALANCE_LEAF,
@@ -352,9 +350,10 @@
       exclusivityDeadline,
       message
     );
+  const getChainId = (): Promise<number> => Promise.resolve(Number(await spokePool.chainId()));
   const [events, originChainId] = await Promise.all([
     spokePool.queryFilter(spokePool.filters.FundsDeposited()),
-    spokePool.chainId(),
+    getChainId()
   ]);
 
   const lastEvent = events.at(-1);
@@ -363,35 +362,24 @@
   args = args!;
 
   const { blockNumber, transactionHash, transactionIndex, logIndex } = lastEvent!;
+  assert(args.destinationChainId === destinationChainId);
 
   return {
     depositId: toBN(args.depositId),
-    originChainId: Number(originChainId),
-    destinationChainId: Number(args!.destinationChainId),
-<<<<<<< HEAD
-    depositor: toAddressType(args.depositor),
-    recipient: toAddressType(args.recipient),
-    inputToken: toAddressType(args.inputToken),
+    originChainId: originChainId,
+    destinationChainId,
+    depositor: toAddressType(args.depositor, originChainId),
+    recipient: toAddressType(args.recipient, destinationChainId),
+    inputToken: toAddressType(args.inputToken, originChainId),
     inputAmount: args.inputAmount,
-    outputToken: toAddressType(args.outputToken),
-=======
-    depositor: toEvmAddress(args.depositor),
-    recipient: toEvmAddress(args.recipient),
-    inputToken: toEvmAddress(args.inputToken),
-    inputAmount: args.inputAmount,
-    outputToken: toEvmAddress(args.outputToken),
->>>>>>> 5e9e31fb
+    outputToken: toAddressType(args.outputToken, destinationChainId),
     outputAmount: args.outputAmount,
     quoteTimestamp: args.quoteTimestamp,
     message: args.message,
     messageHash: getMessageHash(args.message),
     fillDeadline: args.fillDeadline,
     exclusivityDeadline: args.exclusivityDeadline,
-<<<<<<< HEAD
-    exclusiveRelayer: toAddressType(args.exclusiveRelayer),
-=======
-    exclusiveRelayer: toEvmAddress(args.exclusiveRelayer),
->>>>>>> 5e9e31fb
+    exclusiveRelayer: toAddressType(args.exclusiveRelayer, destinationChainId),
     fromLiteChain: false,
     toLiteChain: false,
     quoteBlockNumber: 0, // @todo
@@ -421,38 +409,26 @@
 
   const events = await spokePool.queryFilter(spokePool.filters.RequestedSlowFill());
   const lastEvent = events.at(-1);
-  let args = lastEvent!.args;
-  chaiAssert.exists(args);
+
+  let { args, blockNumber, transactionHash, transactionIndex, logIndex } = lastEvent!;
+  expect(args).to.exist;
   args = args!;
-
-  const { blockNumber, transactionHash, transactionIndex, logIndex } = lastEvent!;
+  const originChainId = Number(args.originChainId);
 
   return {
     depositId: toBN(args.depositId),
-    originChainId: Number(args.originChainId),
+    originChainId,
     destinationChainId,
-<<<<<<< HEAD
-    depositor: toAddressType(args.depositor),
-    recipient: toAddressType(args.recipient),
-    inputToken: toAddressType(args.inputToken),
+    depositor: toAddressType(args.depositor, originChainId),
+    recipient: toAddressType(args.recipient, destinationChainId),
+    inputToken: toAddressType(args.inputToken, originChainId),
     inputAmount: args.inputAmount,
-    outputToken: toAddressType(args.outputToken),
-=======
-    depositor: toEvmAddress(args.depositor),
-    recipient: toEvmAddress(args.recipient),
-    inputToken: toEvmAddress(args.inputToken),
-    inputAmount: args.inputAmount,
-    outputToken: toEvmAddress(args.outputToken),
->>>>>>> 5e9e31fb
+    outputToken: toAddressType(args.outputToken, destinationChainId),
     outputAmount: args.outputAmount,
     messageHash: getMessageHash(args.message),
     fillDeadline: args.fillDeadline,
     exclusivityDeadline: args.exclusivityDeadline,
-<<<<<<< HEAD
-    exclusiveRelayer: toAddressType(args.exclusiveRelayer),
-=======
-    exclusiveRelayer: toEvmAddress(args.exclusiveRelayer),
->>>>>>> 5e9e31fb
+    exclusiveRelayer: toAddressType(args.exclusiveRelayer, destinationChainId),
     blockNumber,
     txnRef: transactionHash,
     txnIndex: transactionIndex,
