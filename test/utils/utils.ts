--- conflicted
+++ resolved
@@ -8,12 +8,7 @@
   bnUint32Max,
   bnOne,
   getCurrentTime,
-<<<<<<< HEAD
-  getDepositInputAmount,
-  getDepositInputToken,
   getMessageHash,
-=======
->>>>>>> 57da2136
   resolveContractFromSymbol,
   toBN,
   toBNWei,
