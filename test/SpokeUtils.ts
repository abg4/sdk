import { utils as ethersUtils } from "ethers";
import { ZERO_BYTES } from "../src/constants";
import { getMessageHash, getRelayEventKey, keccak256, randomAddress, toBN } from "../src/utils";
import { expect } from "./utils";

const random = () => Math.round(Math.random() * 1e8);
const randomBytes = () => `0x${ethersUtils.randomBytes(48).join("").slice(0, 64)}`;

describe("SpokeUtils", function () {
  it("getRelayEventKey correctly concatenates an event key", function () {
    const message = randomBytes();
    const messageHash = ethersUtils.keccak256(message);
    const data = {
      originChainId: random(),
      destinationChainId: random(),
      depositor: randomAddress(),
      recipient: randomAddress(),
      inputToken: randomAddress(),
      inputAmount: toBN(random()),
      outputToken: randomAddress(),
      outputAmount: toBN(random()),
<<<<<<< HEAD
      message: randomBytes(),
=======
      message,
      messageHash,
>>>>>>> 83db127a
      depositId: toBN(random()),
      fillDeadline: random(),
      exclusiveRelayer: randomAddress(),
      exclusivityDeadline: random(),
    };

    const eventKey = getRelayEventKey(data);
    const expectedKey =
      `${data.depositor}` +
      `-${data.recipient}` +
      `-${data.exclusiveRelayer}` +
      `-${data.inputToken}` +
      `-${data.outputToken}` +
      `-${data.inputAmount}` +
      `-${data.outputAmount}` +
      `-${data.originChainId}` +
      `-${data.destinationChainId}` +
      `-${data.depositId}` +
      `-${data.fillDeadline}` +
      `-${data.exclusivityDeadline}` +
      `-${data.messageHash}`;

    expect(eventKey).to.equal(expectedKey);
    eventKey.split("-").forEach((field) => expect(field).to.not.equal("undefined"));
  });

  it("getMessageHash correctly handles empty messages", function () {
    expect(getMessageHash("")).to.equal(ZERO_BYTES);
    expect(getMessageHash("0x")).to.equal(ZERO_BYTES);
    expect(getMessageHash("0x1234")).to.equal(keccak256("0x1234"));

    const message = randomBytes();
    expect(getMessageHash(message)).to.equal(keccak256(message));
  });
});<|MERGE_RESOLUTION|>--- conflicted
+++ resolved
@@ -19,12 +19,8 @@
       inputAmount: toBN(random()),
       outputToken: randomAddress(),
       outputAmount: toBN(random()),
-<<<<<<< HEAD
-      message: randomBytes(),
-=======
       message,
       messageHash,
->>>>>>> 83db127a
       depositId: toBN(random()),
       fillDeadline: random(),
       exclusiveRelayer: randomAddress(),
