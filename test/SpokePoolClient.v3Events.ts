--- conflicted
+++ resolved
@@ -536,9 +536,6 @@
   });
 
   describe("SpokePoolClient: messageHash Handling", function () {
-<<<<<<< HEAD
-    it.only("Correctly appends RequestedV3SlowFill messageHash", async function () {
-=======
     it("Correctly appends FundsDepositedV3 messageHash", async function () {
       const _deposit = generateDeposit(originSpokePoolClient);
       expect(_deposit?.args?.messageHash).to.equal(undefined);
@@ -552,7 +549,6 @@
     });
 
     it("Correctly appends RequestedV3SlowFill messageHash", async function () {
->>>>>>> 4b2303b2
       const _deposit = generateDeposit(originSpokePoolClient);
       expect(_deposit?.args?.messageHash).to.equal(undefined);
       await originSpokePoolClient.update(fundsDepositedEvents);
@@ -566,13 +562,8 @@
 
       let slowFillRequest = destinationSpokePoolClient.getSlowFillRequest(deposit);
       expect(slowFillRequest).to.exist;
-<<<<<<< HEAD
-
       slowFillRequest = slowFillRequest!;
-=======
-      slowFillRequest = slowFillRequest!;
-
->>>>>>> 4b2303b2
+
       expect(slowFillRequest.messageHash).to.equal(getMessageHash(deposit.message));
     });
   });
