--- conflicted
+++ resolved
@@ -309,12 +309,9 @@
     );
     await mineRandomBlocks();
 
-<<<<<<< HEAD
     const [, deposit1Event] = await spokePool_1.queryFilter("FundsDeposited");
     const deposit1Block = deposit1Event.blockNumber;
 
-=======
->>>>>>> cb694a73
     // Throws when low < high
     await assertPromiseError(
       getBlockRangeForDepositId(bnZero, 1, 0, 10, spokePoolClient1),
