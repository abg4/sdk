<<<<<<< HEAD
import { DepositWithBlock, FillStatus, FillType, RelayData } from "../src/interfaces";
=======
import hre from "hardhat";
import { DepositWithBlock, FillStatus, FillType } from "../src/interfaces";
>>>>>>> d804fbe2
import { SpokePoolClient } from "../src/clients";
import {
  bnOne,
  bnZero,
  toBN,
  InvalidFill,
  fillStatusArray,
  relayFillStatus,
  validateFillForDeposit,
  queryHistoricalDepositForFill,
  getBlockRangeForDepositId,
  toAddress,
  toBytes32,
} from "../src/utils";
import { ZERO_BYTES } from "../src/constants";
import { CHAIN_ID_TEST_LIST, originChainId, destinationChainId, repaymentChainId } from "./constants";
import {
  expect,
  BigNumber,
  toBNWei,
  ethers,
  SignerWithAddress,
  deposit,
  fillRelay,
  requestV3SlowFill,
  setupTokensForWallet,
  deploySpokePoolWithToken,
  Contract,
  createSpyLogger,
  deployAndConfigureHubPool,
  enableRoutesOnHubPool,
  deployConfigStore,
  getLastBlockTime,
  assertPromiseError,
  getDepositParams,
  mineRandomBlocks,
  winston,
  lastSpyLogIncludes,
} from "./utils";
import { deploy as deployMulticall } from "./utils/multicall";
import assert from "assert";
import { MockConfigStoreClient, MockHubPoolClient, MockSpokePoolClient } from "./mocks";

let spokePool_1: Contract, erc20_1: Contract, spokePool_2: Contract, erc20_2: Contract, hubPool: Contract;
let owner: SignerWithAddress, depositor: SignerWithAddress, relayer: SignerWithAddress;
let spokePool1DeploymentBlock: number, spokePool2DeploymentBlock: number;
let l1Token: Contract, configStore: Contract;
let spyLogger: winston.Logger;
// eslint-disable-next-line @typescript-eslint/no-unused-vars
let spy: sinon.SinonSpy;

let spokePoolClient2: SpokePoolClient, hubPoolClient: MockHubPoolClient;
let spokePoolClient1: SpokePoolClient, configStoreClient: MockConfigStoreClient;

describe("SpokePoolClient: Fill Validation", function () {
  const truncateAddresses = (relayData: Omit<RelayData, "message">): void => {
    // Events emit bytes32 but the SpokePoolClient truncates evm addresses back to bytes20.
    ["depositor", "recipient", "inputToken", "outputToken", "exclusiveRelayer"].forEach(
      (field) => (relayData[field] = toAddress(relayData[field]))
    );
  };

  let inputToken: string, outputToken: string;
  let inputAmount: BigNumber, outputAmount: BigNumber;

  beforeEach(async function () {
    [owner, depositor, relayer] = await ethers.getSigners();
    await deployMulticall(owner);

    // Creat two spoke pools: one to act as the source and the other to act as the destination.
    ({
      spokePool: spokePool_1,
      erc20: erc20_1,
      deploymentBlock: spokePool1DeploymentBlock,
    } = await deploySpokePoolWithToken(originChainId, destinationChainId));
    ({
      spokePool: spokePool_2,
      erc20: erc20_2,
      deploymentBlock: spokePool2DeploymentBlock,
    } = await deploySpokePoolWithToken(destinationChainId, originChainId));
    ({ hubPool, l1Token_1: l1Token } = await deployAndConfigureHubPool(owner, [
      { l2ChainId: destinationChainId, spokePool: spokePool_2 },
      { l2ChainId: originChainId, spokePool: spokePool_1 },
      { l2ChainId: repaymentChainId, spokePool: spokePool_1 },
      { l2ChainId: 1, spokePool: spokePool_1 },
    ]));

    await enableRoutesOnHubPool(hubPool, [
      { destinationChainId: originChainId, l1Token, destinationToken: erc20_1 },
      { destinationChainId: destinationChainId, l1Token, destinationToken: erc20_2 },
    ]);

    ({ spy, spyLogger } = createSpyLogger());
    ({ configStore } = await deployConfigStore(owner, [l1Token]));

    configStoreClient = new MockConfigStoreClient(spyLogger, configStore, undefined, undefined, CHAIN_ID_TEST_LIST);
    await configStoreClient.update();

    hubPoolClient = new MockHubPoolClient(spyLogger, hubPool, configStoreClient);
    hubPoolClient.setTokenMapping(l1Token.address, originChainId, erc20_1.address);
    hubPoolClient.setTokenMapping(l1Token.address, destinationChainId, erc20_2.address);

    await hubPoolClient.update();
    spokePoolClient1 = new SpokePoolClient(
      spyLogger,
      spokePool_1,
      hubPoolClient,
      originChainId,
      spokePool1DeploymentBlock
    );
    spokePoolClient2 = new SpokePoolClient(
      createSpyLogger().spyLogger,
      spokePool_2,
      null,
      destinationChainId,
      spokePool2DeploymentBlock
    );

    await setupTokensForWallet(spokePool_1, depositor, [erc20_1], undefined, 10);
    await setupTokensForWallet(spokePool_2, relayer, [erc20_2], undefined, 10);

    // Set the spokePool's time to the provider time. This is done to enable the block utility time finder identify a
    // "reasonable" block number based off the block time when looking at quote timestamps. We only need to do
    // this on the deposit chain because that chain's spoke pool client will have to fill in its realized lp fee %.
    await spokePool_1.setCurrentTime(await getLastBlockTime(spokePool_1.provider));

    inputToken = erc20_1.address;
    inputAmount = toBNWei(1);
    outputToken = erc20_2.address;
    outputAmount = inputAmount.sub(bnOne);
  });

  it("Correctly matches fills with deposits", async function () {
    const depositEvent = await deposit(
      spokePool_1,
      destinationChainId,
      depositor,
      inputToken,
      inputAmount,
      outputToken,
      outputAmount
    );
    const fill = await fillRelay(spokePool_2, depositEvent, relayer);
    await spokePoolClient2.update();

    truncateAddresses(fill);
    expect(validateFillForDeposit(fill, depositEvent)).to.deep.equal({ valid: true });

    const ignoredFields = [
      "fromLiteChain",
      "toLiteChain",
      "blockNumber",
      "transactionHash",
      "transactionIndex",
      "logIndex",
      "relayer",
      "repaymentChainId",
      "relayExecutionInfo",
      "message",
    ];

    // For each RelayData field, toggle the value to produce an invalid fill. Verify that it's rejected.
    const fields = Object.keys(fill).filter((field) => !ignoredFields.includes(field));
    for (const field of fields) {
      let val: BigNumber | string | number;
      if (BigNumber.isBigNumber(fill[field])) {
        val = fill[field].add(bnOne);
      } else if (typeof fill[field] === "string") {
        val = fill[field] + "1234";
      } else {
        expect(typeof fill[field]).to.equal("number");
        val = fill[field] + 1;
      }

      const result = validateFillForDeposit(fill, { ...depositEvent, [field]: val });
      expect(result.valid).to.be.false;
      expect((result as { reason: string }).reason.startsWith(`${field} mismatch`)).to.be.true;
    }

    // Verify that the underlying fill is untouched and still valid.
    expect(validateFillForDeposit(fill, depositEvent)).to.deep.equal({ valid: true });
  });

  it("Tracks v3 fill status", async function () {
    const depositEvent = await deposit(
      spokePool_1,
      destinationChainId,
      depositor,
      inputToken,
      inputAmount,
      outputToken,
      outputAmount
    );

    let filled = await relayFillStatus(spokePool_2, depositEvent);
    expect(filled).to.equal(FillStatus.Unfilled);

    // Also test spoke client variant
    filled = await spokePoolClient2.relayFillStatus(depositEvent);
    expect(filled).to.equal(FillStatus.Unfilled);

    await fillRelay(spokePool_2, depositEvent, relayer);
    filled = await relayFillStatus(spokePool_2, depositEvent);
    expect(filled).to.equal(FillStatus.Filled);

    // Also test spoke client variant
    filled = await spokePoolClient2.relayFillStatus(depositEvent);
    expect(filled).to.equal(FillStatus.Filled);
  });

  it("Tracks bulk v3 fill status", async function () {
    const deposits: DepositWithBlock[] = [];

    for (let i = 0; i < 5; ++i) {
      const depositEvent = await deposit(
        spokePool_1,
        destinationChainId,
        depositor,
        inputToken,
        inputAmount,
        outputToken,
        outputAmount
      );
      deposits.push(depositEvent);
    }
    expect(deposits.length).to.be.greaterThan(0);

    let fills = await fillStatusArray(spokePool_2, deposits);
    expect(fills.length).to.equal(deposits.length);
    fills.forEach((fillStatus) => expect(fillStatus).to.equal(FillStatus.Unfilled));

    // Fill the first deposit and verify that the status updates correctly.
    await fillRelay(spokePool_2, deposits[0], relayer);
    fills = await fillStatusArray(spokePool_2, deposits);
    expect(fills.length).to.equal(deposits.length);
    expect(fills[0]).to.equal(FillStatus.Filled);
    fills.slice(1).forEach((fillStatus) => expect(fillStatus).to.equal(FillStatus.Unfilled));

    // Request a slow fill on the second deposit and verify that the status updates correctly.
    await spokePool_2.setCurrentTime(deposits[1].exclusivityDeadline + 1);
    await requestV3SlowFill(spokePool_2, deposits[1], relayer);
    fills = await fillStatusArray(spokePool_2, deposits);
    expect(fills.length).to.equal(deposits.length);
    expect(fills[0]).to.equal(FillStatus.Filled);
    expect(fills[1]).to.equal(FillStatus.RequestedSlowFill);
    fills.slice(2).forEach((fillStatus) => expect(fillStatus).to.equal(FillStatus.Unfilled));

    // Fill all outstanding deposits and verify that the status updates correctly.
    await Promise.all(deposits.slice(1).map((deposit) => fillRelay(spokePool_2, deposit, relayer)));
    fills = await fillStatusArray(spokePool_2, deposits);
    expect(fills.length).to.equal(deposits.length);
    fills.forEach((fillStatus) => expect(fillStatus).to.equal(FillStatus.Filled));
  });

  it("Accepts valid fills", async function () {
    const depositEvent = await deposit(
      spokePool_1,
      destinationChainId,
      depositor,
      inputToken,
      inputAmount,
      outputToken,
      outputAmount
    );
    await fillRelay(spokePool_2, depositEvent, relayer);

    await spokePoolClient2.update();
    await spokePoolClient1.update();

    const [depositEvent_1] = spokePoolClient1.getDeposits();
    const [fill_1] = spokePoolClient2.getFills();

    // Some fields are expected to be dynamically populated by the client, but aren't in this environment.
    // Fill them in manually from the fill struct to get a valid comparison.
    expect(validateFillForDeposit(fill_1, depositEvent_1)).to.deep.equal({ valid: true });
  });

  it("Returns deposit matched with fill", async function () {
    const depositEvent = await deposit(
      spokePool_1,
      destinationChainId,
      depositor,
      inputToken,
      inputAmount,
      outputToken,
      outputAmount
    );

    const fill = await fillRelay(spokePool_2, depositEvent, relayer);
    truncateAddresses(fill);

    expect(spokePoolClient2.getDepositForFill(fill)).to.not.exist;
    await spokePoolClient1.update();

<<<<<<< HEAD
    let _deposit = spokePoolClient1.getDepositForFill(fill);
    expect(_deposit).to.exist;
    _deposit = _deposit!;
=======
    let deposit = spokePoolClient1.getDepositForFill(fill);
    expect(deposit).to.exist;
    deposit = deposit!;
>>>>>>> d804fbe2

    expect(_deposit)
      .excludingEvery(["quoteBlockNumber", "fromLiteChain", "toLiteChain", "message"])
      .to.deep.equal(depositEvent);
  });

  it("Get search bounds for deposit ID", async function () {
    // @dev In this test we mine random counts of block between deposits to "fuzz" test the binary search algo
    // which can produce different results depending on the total search range and where deposit events fall.

    // Let's set the spoke pool client's isUpdated to true
    spokePoolClient1.isUpdated = true;

    // Send 2 deposits and mine blocks between them to ensure deposits are in different blocks.
    await deposit(spokePool_1, destinationChainId, depositor, inputToken, inputAmount, outputToken, outputAmount);
    await mineRandomBlocks();

    const { blockNumber: deposit1Block } = await deposit(
      spokePool_1,
      destinationChainId,
      depositor,
      inputToken,
      inputAmount,
      outputToken,
      outputAmount
    );
    await mineRandomBlocks();

    // Throws when low < high
    await assertPromiseError(
      getBlockRangeForDepositId(bnZero, 1, 0, 10, spokePoolClient1),
      "Binary search failed because low > high"
    );

    // Set spoke pool client's latest to be the latest block so that the binary search defaults the "high" block
    // to this.
    spokePoolClient1.latestBlockSearched = await spokePool_1.provider.getBlockNumber();
    // Searching for deposit ID 0 with 10 max searches should return the block range that deposit ID 0 was mined in.
    // Note: the search range is inclusive, so the range should include the block that deposit ID 0 was mined in.
    const searchRange0 = await getBlockRangeForDepositId(
      bnZero,
      spokePool1DeploymentBlock,
      spokePoolClient1.latestBlockSearched,
      10,
      spokePoolClient1
    );
    // The range should be within the spoke pool's deployment block and the latest block.
    // We can assume this because the binary search will always return a range that is within the search bounds.
    expect(searchRange0.low).to.greaterThanOrEqual(spokePool1DeploymentBlock);
    expect(searchRange0.high).to.lessThanOrEqual(spokePoolClient1.latestBlockSearched);

    // Searching for deposit ID 1 should also match invariants:
    // - range low <= correct block
    // - correct block <= range high
    // Where correct block is the block that the deposit ID incremented to the target.
    // So the correct block for deposit ID 1 is the block that deposit ID 0 was mined in.
    const searchRange1 = await getBlockRangeForDepositId(
      bnOne,
      spokePool1DeploymentBlock,
      spokePoolClient1.latestBlockSearched,
      10,
      spokePoolClient1
    );

    expect(searchRange1.high).to.be.greaterThanOrEqual(deposit1Block);
    expect(searchRange1.low).to.be.lessThanOrEqual(deposit1Block);

    // Searching for deposit ID 2 that doesn't exist yet should throw.
    await assertPromiseError(
      getBlockRangeForDepositId(
        toBN(2),
        spokePool1DeploymentBlock,
        spokePoolClient1.latestBlockSearched,
        10,
        spokePoolClient1
      ),
      "Target depositId is greater than the initial high block"
    );

    // Searching for deposit ID -1 that doesn't exist should throw.
    await assertPromiseError(
      getBlockRangeForDepositId(
        toBN(-1),
        spokePool1DeploymentBlock,
        spokePoolClient1.latestBlockSearched,
        10,
        spokePoolClient1
      ),
      "Target depositId is less than the initial low block"
    );

    // Now send multiple deposits in the same block.
    const depositParams = getDepositParams({
      recipient: depositor.address,
      originToken: erc20_1.address,
      amount: toBNWei("1"),
      destinationChainId: destinationChainId,
      relayerFeePct: toBNWei("0.01"),
      quoteTimestamp: await spokePool_1.getCurrentTime(),
    });
    const depositData = await spokePool_1.populateTransaction.depositDeprecated_5947912356(...depositParams);
    await spokePool_1.connect(depositor).multicall(Array(3).fill(depositData.data));
    expect(await spokePool_1.numberOfDeposits()).to.equal(5);
    const depositEvents = await spokePool_1.queryFilter("FundsDeposited");

    // Set fromBlock to block later than deposits.
    spokePoolClient1.latestBlockSearched = await spokePool_1.provider.getBlockNumber();

    // Check that ranges maintain invariants. These tests are interesting because SpokePool.numberOfDeposits()
    // will never equal any of the target IDs (e.g. 3,4,5) because multiple deposits were mined in the same block,
    // incrementing numberOfDeposits() atomically from 2 to 6.
    const searchRange3 = await getBlockRangeForDepositId(
      toBN(3),
      spokePool1DeploymentBlock,
      spokePoolClient1.latestBlockSearched,
      10,
      spokePoolClient1
    );
    const searchRange4 = await getBlockRangeForDepositId(
      toBN(4),
      spokePool1DeploymentBlock,
      spokePoolClient1.latestBlockSearched,
      10,
      spokePoolClient1
    );

    await assertPromiseError(
      getBlockRangeForDepositId(
        toBN(5),
        spokePool1DeploymentBlock,
        spokePoolClient1.latestBlockSearched,
        10,
        spokePoolClient1
      ),
      "Target depositId is greater than the initial high block"
    );

    expect(searchRange3.high).to.be.greaterThanOrEqual(depositEvents[2].blockNumber);
    expect(searchRange3.low).to.be.lessThanOrEqual(depositEvents[2].blockNumber);
    expect(searchRange4.high).to.be.greaterThanOrEqual(depositEvents[3].blockNumber);
    expect(searchRange4.low).to.be.lessThanOrEqual(depositEvents[3].blockNumber);
  });

  it("Fuzz: get search bounds for deposit ID", async function () {
    const fuzzClient = new MockSpokePoolClient(
      createSpyLogger().spyLogger,
      spokePool_2,
      destinationChainId,
      spokePool2DeploymentBlock
    );

    fuzzClient.isUpdated = true;

    const initLow = fuzzClient.deploymentBlock;
    const initHigh = 1000000;
    const depositIds = Array(initHigh + 1).fill(0);

    const testIterations = 1000;

    // Randomize deposit ID's between initLow and initHigh. ID's should only increase
    // and will do so 50% of the time. The other 50% of the time they will stay the same.
    // The increment will be between 0 and 10, to simulate sending multiple deposits in the same
    // block.
    for (let i = 1; i < depositIds.length; i++) {
      const increment = Math.max(0, Math.floor((Math.random() - 0.5) * 10));
      depositIds[i] = depositIds[i - 1] + increment;
    }
    fuzzClient.setDepositIds(depositIds.map(toBN));
    fuzzClient.setLatestBlockNumber(initHigh + 1);

    for (let i = 0; i < testIterations; i++) {
      // Randomize target between highest and lowest values in deposit IDs.
      const target = Math.floor(Math.random() * (depositIds[depositIds.length - 1] - initLow)) + initLow;

      // Randomize max # of searches.
      const maxSearches = Math.floor(Math.random() * 19) + 1;
      const results = await getBlockRangeForDepositId(toBN(target), initLow, initHigh, maxSearches, fuzzClient);

      // The "correct" block is the first block whose previous block's deposit ID is greater than
      // or equal to the target and whose deposit ID count is greater than the target.
      const correctBlock = depositIds.findIndex(
        (depositId, idx) => idx > 0 && target >= depositIds[idx - 1] && target < depositId
      );

      // Resolve the deposit number at the correct block.
      const startingInclusiveDepositIdAtCorrectBlock = depositIds[correctBlock - 1];
      const endingInclusiveDepositIdAtCorrectBlock = depositIds[correctBlock];

      // Resolve the true range of what our binary search should have returned.
      const startingInclusiveDepositIdAtLowRange = depositIds[results.low - 1];
      const endingInclusiveDepositIdAtHighRange = depositIds[results.high] - 1;

      // We should expect that the target is within the correct block's range
      // Note: this is a sanity check to ensure that our test is valid.
      expect(target >= startingInclusiveDepositIdAtCorrectBlock).to.be.true;
      expect(target <= endingInclusiveDepositIdAtCorrectBlock).to.be.true;

      // We should expect that the target is within the range returned by the binary search.
      expect(target >= startingInclusiveDepositIdAtLowRange).to.be.true;
      expect(target <= endingInclusiveDepositIdAtHighRange).to.be.true;

      // We should expect the correct block to be within the range returned by the binary search.
      expect(correctBlock >= results.low).to.be.true;
      expect(correctBlock <= results.high).to.be.true;

      // We should expect that our range is within the bounds of our initial range.
      expect(results.low >= initLow).to.be.true;
      expect(results.high <= initHigh).to.be.true;
    }
  });

  it("Can fetch older deposit matching fill", async function () {
    const depositEvent = await deposit(
      spokePool_1,
      destinationChainId,
      depositor,
      inputToken,
      inputAmount,
      outputToken,
      outputAmount
    );
    await fillRelay(spokePool_2, depositEvent, relayer);
    await spokePoolClient2.update();
    const [fill] = spokePoolClient2.getFills();

<<<<<<< HEAD
    await assertPromiseError(queryHistoricalDepositForFill(spokePoolClient1, fill), "SpokePoolClient must be updated");

    // Set event search config from block ahead of the deposit block so client doesn't see event.
    spokePoolClient1.eventSearchConfig.fromBlock = depositEvent.blockNumber + 1;
=======
    // Set event search config from block to latest block so client doesn't see event.
    spokePoolClient1.eventSearchConfig.fromBlock = await spokePool_1.provider.getBlockNumber();
>>>>>>> d804fbe2
    spokePoolClient1.firstBlockToSearch = spokePoolClient1.eventSearchConfig.fromBlock;
    await spokePoolClient1.update();

    // Client has 0 deposits in memory so querying historical deposit sends fresh RPC requests.
    expect(spokePoolClient1.getDeposits().length).to.equal(0);

<<<<<<< HEAD
    const historicalDeposit = await queryHistoricalDepositForFill(spokePoolClient1, fill);
    assert.equal(historicalDeposit.found, true, "Test is broken"); // Help tsc to narrow the discriminated union.
    expect((historicalDeposit as Extract<DepositSearchResult, { found: true }>).deposit.depositId).to.deep.equal(
      depositEvent.depositId
    );
=======
    const historicalDeposit = await spokePoolClient1.findDeposit(fill.depositId);

    assert.equal(historicalDeposit.found, true, "Test is broken");
    // tsc narrowing
    if (historicalDeposit.found) {
      expect(historicalDeposit.deposit.depositId.eq(deposit.depositId)).to.be.true;
    }
>>>>>>> d804fbe2
  });

  it("Can fetch younger deposit matching fill", async function () {
    const depositEvent = await deposit(
      spokePool_1,
      destinationChainId,
      depositor,
      inputToken,
      inputAmount,
      outputToken,
      outputAmount
    );
    const { blockNumber: depositBlock } = depositEvent;

    await fillRelay(spokePool_2, depositEvent, relayer);
    await spokePoolClient2.update();
    const [fill] = spokePoolClient2.getFills();

    // Set event search config to block to before deposit so client doesn't see event.
    spokePoolClient1.eventSearchConfig.toBlock = depositBlock - 1;
    await spokePoolClient1.update();

    // Make sure that the client's latestBlockSearched encompasses the event so it can see it on the subsequent
    // queryHistoricalDepositForFill call.
    spokePoolClient1.latestBlockSearched = depositBlock;

    // Client has 0 deposits in memory so querying historical deposit sends fresh RPC requests.
    expect(spokePoolClient1.getDeposits().length).to.equal(0);

    const historicalDeposit = await queryHistoricalDepositForFill(spokePoolClient1, fill);
<<<<<<< HEAD
    assert.equal(historicalDeposit.found, true, "Test is broken"); // Help tsc to narrow the discriminated union.
    expect((historicalDeposit as Extract<DepositSearchResult, { found: true }>).deposit.depositId).to.deep.equal(
      depositEvent.depositId
    );
  });

  it("Loads fills from memory with deposit ID > spoke pool client's earliest deposit ID queried", async function () {
    const depositEvent = await deposit(
=======

    assert.equal(historicalDeposit.found, true, "Test is broken");
    // tsc narrowing
    if (historicalDeposit.found) {
      expect(historicalDeposit.deposit.depositId.eq(deposit.depositId)).to.be.true;
    }
  });

  it("Loads fills from memory with deposit ID > SpokePoolClient's earliest deposit ID queried", async function () {
    const deposit = await depositV3(
>>>>>>> d804fbe2
      spokePool_1,
      destinationChainId,
      depositor,
      inputToken,
      inputAmount,
      outputToken,
      outputAmount
    );
<<<<<<< HEAD
    const fill = await fillRelay(spokePool_2, depositEvent, relayer);
    truncateAddresses(fill);

    await spokePoolClient1.update();
    expect(spokePoolClient1.earliestDepositIdQueried.eq(bnZero)).is.true;

    // Client should NOT send RPC requests to fetch this deposit, instead it should load from memory.
    expect((await queryHistoricalDepositForFill(spokePoolClient1, fill)).found).is.true;
    expect(lastSpyLogIncludes(spy, "updated!")).is.true;

    // Now override earliest deposit ID queried so that its > deposit ID and check that client sends RPC requests.
    spokePoolClient1.earliestDepositIdQueried = bnOne;
    expect((await queryHistoricalDepositForFill(spokePoolClient1, fill)).found).is.true;
    expect(lastSpyLogIncludes(spy, "Located deposit outside of SpokePoolClient's search range")).is.true;
  });

  it("Loads fills from memory with deposit ID < spoke pool client's latest deposit ID queried", async function () {
    // Send fill for deposit ID 0.
    const depositEvent = await deposit(
      spokePool_1,
      destinationChainId,
      depositor,
      inputToken,
      inputAmount,
      outputToken,
      outputAmount
    );
    const fill = await fillRelay(spokePool_2, depositEvent, relayer);
    truncateAddresses(fill);

    await spokePoolClient1.update();
    // Manually override latest deposit ID queried so that its > deposit ID.
    spokePoolClient1.latestDepositIdQueried = bnOne;
=======

    await hre.network.provider.send("evm_mine");
    await hre.network.provider.send("evm_mine");

    // Configure the search range to skip the deposit.
    spokePoolClient1.firstBlockToSearch = deposit.blockNumber + 1;
    spokePoolClient1.eventSearchConfig.toBlock = undefined;
    await spokePoolClient1.update();
>>>>>>> d804fbe2

    // Client does not have the deposit and should search for it.
    expect((await spokePoolClient1.findDeposit(deposit.depositId)).found).is.true;
    expect(lastSpyLogIncludes(spy, "Located V3 deposit outside of SpokePoolClient's search range")).to.be.true;

    // Search the missing block range.
    spokePoolClient1.firstBlockToSearch = deposit.blockNumber - 1;
    await spokePoolClient1.update();

<<<<<<< HEAD
    // Now override latest deposit ID queried so that its < deposit ID and check that client sends RPC requests.
    spokePoolClient1.latestDepositIdQueried = toBN("-1");
    expect((await queryHistoricalDepositForFill(spokePoolClient1, fill)).found).is.true;
    expect(lastSpyLogIncludes(spy, "Located deposit outside of SpokePoolClient's search range")).is.true;
  });

  it("Ignores fills with deposit ID < first deposit ID in spoke pool", async function () {
    const depositEvent = await deposit(
      spokePool_1,
      destinationChainId,
      depositor,
      inputToken,
      inputAmount,
      outputToken,
      outputAmount
    );
    await fillRelay(spokePool_2, depositEvent, relayer);
    await spokePoolClient2.update();
    const [fill] = spokePoolClient2.getFills();

    // Override the first spoke pool deposit ID that the client thinks is available in the contract.
    await spokePoolClient1.update();
    spokePoolClient1.firstDepositIdForSpokePool = depositEvent.depositId.add(1);
    expect(fill.depositId < spokePoolClient1.firstDepositIdForSpokePool).is.true;
    const search = await queryHistoricalDepositForFill(spokePoolClient1, fill);

    assert.equal(search.found, false, "Test is broken"); // Help tsc to narrow the discriminated union.
    expect((search as Extract<DepositSearchResult, { found: false }>).code).to.equal(InvalidFill.DepositIdInvalid);
    expect(lastSpyLogIncludes(spy, "Queried RPC for deposit")).is.not.true;
  });

  it("Ignores fills with deposit ID > latest deposit ID in spoke pool", async function () {
    const depositEvent = await deposit(
      spokePool_1,
      destinationChainId,
      depositor,
      inputToken,
      inputAmount,
      outputToken,
      outputAmount
    );

    // Override the deposit ID that we are "filling" to be > 1, the latest deposit ID in spoke pool 1.
    await fillRelay(spokePool_2, { ...depositEvent, depositId: depositEvent.depositId.add(1) }, relayer);
    await spokePoolClient2.update();
    const [fill] = spokePoolClient2.getFills();
=======
    // Client has the deposit now; should not search.
    expect((await spokePoolClient1.findDeposit(deposit.depositId)).found).is.true;
    expect(lastSpyLogIncludes(spy, "Located V3 deposit outside of SpokePoolClient's search range")).to.be.false;
  });

  it("Ignores fills with deposit ID < first deposit ID in spoke pool", async function () {
    // Make no deposit; search for depositId 0.
    const search = await spokePoolClient1.findDeposit(bnZero);
    assert.equal(search.found, false, "Test is broken");
    // tsc narrowing
    if (!search.found) {
      expect(search.code).to.equal(InvalidFill.DepositIdNotFound);
    }
  });

  it("Ignores fills with deposit ID > latest deposit ID in spoke pool", async function () {
    await depositV3(spokePool_1, destinationChainId, depositor, inputToken, inputAmount, outputToken, outputAmount);
>>>>>>> d804fbe2

    const nextDepositId = await spokePool_1.numberOfDeposits();
    await spokePoolClient1.update();
    const search = await spokePoolClient1.findDeposit(nextDepositId);

    assert.equal(search.found, false, "Test is broken");
    // tsc narrowing
    if (!search.found) {
      expect(search.code).to.equal(InvalidFill.DepositIdNotFound);
    }
  });

  it("Ignores matching fills that mis-specify a deposit attribute", async function () {
    const depositEvent = await deposit(
      spokePool_1,
      destinationChainId,
      depositor,
      inputToken,
      inputAmount,
      outputToken,
      outputAmount
    );

    depositEvent.outputAmount = depositEvent.outputAmount.sub(bnOne);
    const fill = await fillRelay(spokePool_2, depositEvent, relayer);

    await Promise.all([spokePoolClient1.update(), spokePoolClient2.update()]);

    const search = await queryHistoricalDepositForFill(spokePoolClient1, {
      ...fill,
      outputAmount: fill.outputAmount.sub(bnOne),
    });
    assert.equal(search.found, false, "Test is broken");
    // tsc narrowing
    if (!search.found) {
      expect(search.code).to.equal(InvalidFill.FillMismatch);
    }
  });

  it("Returns sped up deposit matched with fill", async function () {
    const depositEvent_1 = await deposit(
      spokePool_1,
      destinationChainId,
      depositor,
      inputToken,
      inputAmount,
      outputToken,
      outputAmount
    );
    await spokePoolClient1.update();

    const fill_1 = await fillRelay(spokePool_2, depositEvent_1, relayer);
    const fill_2 = await fillRelay(
      spokePool_2,
      {
        ...depositEvent_1,
        recipient: relayer.address,
        outputAmount: depositEvent_1.outputAmount.div(2),
        message: "0x12",
      },
      relayer
    );

    expect(fill_1.relayExecutionInfo.updatedRecipient).to.eq(toBytes32(depositor.address));
    expect(fill_2.relayExecutionInfo.updatedRecipient).to.eq(toBytes32(relayer.address));
    expect(fill_2.relayExecutionInfo.updatedMessageHash === ethers.utils.keccak256("0x12")).to.be.true;
    expect(fill_1.relayExecutionInfo.updatedMessageHash === ZERO_BYTES).to.be.true;
    expect(fill_1.relayExecutionInfo.updatedOutputAmount.eq(fill_2.relayExecutionInfo.updatedOutputAmount)).to.be.false;
    expect(fill_1.relayExecutionInfo.fillType === FillType.FastFill).to.be.true;
    expect(fill_2.relayExecutionInfo.fillType === FillType.FastFill).to.be.true;

    [fill_1, fill_2].forEach(truncateAddresses);
    const _deposit = spokePoolClient1.getDepositForFill(fill_1);
    expect(_deposit).to.exist;
    let result = validateFillForDeposit(fill_1, _deposit);
    expect(result.valid).to.be.true;
    expect(spokePoolClient1.getDepositForFill(fill_2)).to.not.exist;

    const depositEvent_2 = await deposit(
      spokePool_1,
      destinationChainId,
      depositor,
      inputToken,
      inputAmount,
      outputToken,
      outputAmount
    );
    const fill = await fillRelay(spokePool_2, depositEvent_2, relayer);
    truncateAddresses(fill);

    await spokePoolClient2.update();

    expect(validateFillForDeposit(fill, depositEvent_2)).to.deep.equal({ valid: true });

    // Changed the input token.
    result = validateFillForDeposit(fill, { ...depositEvent_2, inputToken: owner.address });
    expect(result.valid).to.be.false;
    expect((result as { reason: string }).reason.startsWith("inputToken mismatch")).to.be.true;

    // Invalid input amount.
    result = validateFillForDeposit({ ...fill, inputAmount: toBNWei(1337) }, depositEvent_2);
    expect(result.valid).to.be.false;
    expect((result as { reason: string }).reason.startsWith("inputAmount mismatch")).to.be.true;

    // Changed the output token.
    result = validateFillForDeposit(fill, { ...depositEvent_2, outputToken: owner.address });
    expect(result.valid).to.be.false;
    expect((result as { reason: string }).reason.startsWith("outputToken mismatch")).to.be.true;

    // Changed the output amount.
    result = validateFillForDeposit({ ...fill, outputAmount: toBNWei(1337) }, depositEvent_2);
    expect(result.valid).to.be.false;
    expect((result as { reason: string }).reason.startsWith("outputAmount mismatch")).to.be.true;

    // Invalid depositId.
    result = validateFillForDeposit({ ...fill, depositId: toBN(1337) }, depositEvent_2);
    expect(result.valid).to.be.false;
    expect((result as { reason: string }).reason.startsWith("depositId mismatch")).to.be.true;

    // Changed the depositor.
    result = validateFillForDeposit({ ...fill, depositor: relayer.address }, depositEvent_2);
    expect(result.valid).to.be.false;
    expect((result as { reason: string }).reason.startsWith("depositor mismatch")).to.be.true;

    // Changed the recipient.
    result = validateFillForDeposit({ ...fill, recipient: relayer.address }, depositEvent_2);
    expect(result.valid).to.be.false;
    expect((result as { reason: string }).reason.startsWith("recipient mismatch")).to.be.true;
  });
});<|MERGE_RESOLUTION|>--- conflicted
+++ resolved
@@ -1,9 +1,5 @@
-<<<<<<< HEAD
+import hre from "hardhat";
 import { DepositWithBlock, FillStatus, FillType, RelayData } from "../src/interfaces";
-=======
-import hre from "hardhat";
-import { DepositWithBlock, FillStatus, FillType } from "../src/interfaces";
->>>>>>> d804fbe2
 import { SpokePoolClient } from "../src/clients";
 import {
   bnOne,
@@ -298,15 +294,9 @@
     expect(spokePoolClient2.getDepositForFill(fill)).to.not.exist;
     await spokePoolClient1.update();
 
-<<<<<<< HEAD
     let _deposit = spokePoolClient1.getDepositForFill(fill);
     expect(_deposit).to.exist;
     _deposit = _deposit!;
-=======
-    let deposit = spokePoolClient1.getDepositForFill(fill);
-    expect(deposit).to.exist;
-    deposit = deposit!;
->>>>>>> d804fbe2
 
     expect(_deposit)
       .excludingEvery(["quoteBlockNumber", "fromLiteChain", "toLiteChain", "message"])
@@ -532,39 +522,23 @@
     await spokePoolClient2.update();
     const [fill] = spokePoolClient2.getFills();
 
-<<<<<<< HEAD
-    await assertPromiseError(queryHistoricalDepositForFill(spokePoolClient1, fill), "SpokePoolClient must be updated");
-
     // Set event search config from block ahead of the deposit block so client doesn't see event.
-    spokePoolClient1.eventSearchConfig.fromBlock = depositEvent.blockNumber + 1;
-=======
-    // Set event search config from block to latest block so client doesn't see event.
-    spokePoolClient1.eventSearchConfig.fromBlock = await spokePool_1.provider.getBlockNumber();
->>>>>>> d804fbe2
-    spokePoolClient1.firstBlockToSearch = spokePoolClient1.eventSearchConfig.fromBlock;
+    spokePoolClient1.firstBlockToSearch = depositEvent.blockNumber + 1;
     await spokePoolClient1.update();
 
     // Client has 0 deposits in memory so querying historical deposit sends fresh RPC requests.
     expect(spokePoolClient1.getDeposits().length).to.equal(0);
 
-<<<<<<< HEAD
-    const historicalDeposit = await queryHistoricalDepositForFill(spokePoolClient1, fill);
-    assert.equal(historicalDeposit.found, true, "Test is broken"); // Help tsc to narrow the discriminated union.
-    expect((historicalDeposit as Extract<DepositSearchResult, { found: true }>).deposit.depositId).to.deep.equal(
-      depositEvent.depositId
-    );
-=======
     const historicalDeposit = await spokePoolClient1.findDeposit(fill.depositId);
 
     assert.equal(historicalDeposit.found, true, "Test is broken");
     // tsc narrowing
     if (historicalDeposit.found) {
-      expect(historicalDeposit.deposit.depositId.eq(deposit.depositId)).to.be.true;
-    }
->>>>>>> d804fbe2
-  });
-
-  it("Can fetch younger deposit matching fill", async function () {
+      expect(historicalDeposit.deposit.depositId.eq(depositEvent.depositId)).to.be.true;
+    }
+  });
+
+  it.only("Can fetch younger deposit matching fill", async function () {
     const depositEvent = await deposit(
       spokePool_1,
       destinationChainId,
@@ -581,7 +555,7 @@
     const [fill] = spokePoolClient2.getFills();
 
     // Set event search config to block to before deposit so client doesn't see event.
-    spokePoolClient1.eventSearchConfig.toBlock = depositBlock - 1;
+    spokePoolClient1.firstBlockToSearch = depositBlock - 1;
     await spokePoolClient1.update();
 
     // Make sure that the client's latestBlockSearched encompasses the event so it can see it on the subsequent
@@ -592,54 +566,15 @@
     expect(spokePoolClient1.getDeposits().length).to.equal(0);
 
     const historicalDeposit = await queryHistoricalDepositForFill(spokePoolClient1, fill);
-<<<<<<< HEAD
-    assert.equal(historicalDeposit.found, true, "Test is broken"); // Help tsc to narrow the discriminated union.
-    expect((historicalDeposit as Extract<DepositSearchResult, { found: true }>).deposit.depositId).to.deep.equal(
-      depositEvent.depositId
-    );
-  });
-
-  it("Loads fills from memory with deposit ID > spoke pool client's earliest deposit ID queried", async function () {
-    const depositEvent = await deposit(
-=======
 
     assert.equal(historicalDeposit.found, true, "Test is broken");
     // tsc narrowing
     if (historicalDeposit.found) {
-      expect(historicalDeposit.deposit.depositId.eq(deposit.depositId)).to.be.true;
+      expect(historicalDeposit.deposit.depositId.eq(depositEvent.depositId)).to.be.true;
     }
   });
 
   it("Loads fills from memory with deposit ID > SpokePoolClient's earliest deposit ID queried", async function () {
-    const deposit = await depositV3(
->>>>>>> d804fbe2
-      spokePool_1,
-      destinationChainId,
-      depositor,
-      inputToken,
-      inputAmount,
-      outputToken,
-      outputAmount
-    );
-<<<<<<< HEAD
-    const fill = await fillRelay(spokePool_2, depositEvent, relayer);
-    truncateAddresses(fill);
-
-    await spokePoolClient1.update();
-    expect(spokePoolClient1.earliestDepositIdQueried.eq(bnZero)).is.true;
-
-    // Client should NOT send RPC requests to fetch this deposit, instead it should load from memory.
-    expect((await queryHistoricalDepositForFill(spokePoolClient1, fill)).found).is.true;
-    expect(lastSpyLogIncludes(spy, "updated!")).is.true;
-
-    // Now override earliest deposit ID queried so that its > deposit ID and check that client sends RPC requests.
-    spokePoolClient1.earliestDepositIdQueried = bnOne;
-    expect((await queryHistoricalDepositForFill(spokePoolClient1, fill)).found).is.true;
-    expect(lastSpyLogIncludes(spy, "Located deposit outside of SpokePoolClient's search range")).is.true;
-  });
-
-  it("Loads fills from memory with deposit ID < spoke pool client's latest deposit ID queried", async function () {
-    // Send fill for deposit ID 0.
     const depositEvent = await deposit(
       spokePool_1,
       destinationChainId,
@@ -649,82 +584,25 @@
       outputToken,
       outputAmount
     );
-    const fill = await fillRelay(spokePool_2, depositEvent, relayer);
-    truncateAddresses(fill);
-
-    await spokePoolClient1.update();
-    // Manually override latest deposit ID queried so that its > deposit ID.
-    spokePoolClient1.latestDepositIdQueried = bnOne;
-=======
-
     await hre.network.provider.send("evm_mine");
     await hre.network.provider.send("evm_mine");
 
     // Configure the search range to skip the deposit.
-    spokePoolClient1.firstBlockToSearch = deposit.blockNumber + 1;
+    spokePoolClient1.firstBlockToSearch = depositEvent.blockNumber + 1;
     spokePoolClient1.eventSearchConfig.toBlock = undefined;
     await spokePoolClient1.update();
->>>>>>> d804fbe2
 
     // Client does not have the deposit and should search for it.
-    expect((await spokePoolClient1.findDeposit(deposit.depositId)).found).is.true;
-    expect(lastSpyLogIncludes(spy, "Located V3 deposit outside of SpokePoolClient's search range")).to.be.true;
+    expect((await spokePoolClient1.findDeposit(depositEvent.depositId)).found).is.true;
+    expect(lastSpyLogIncludes(spy, "Located deposit outside of SpokePoolClient's search range")).to.be.true;
 
     // Search the missing block range.
-    spokePoolClient1.firstBlockToSearch = deposit.blockNumber - 1;
+    spokePoolClient1.firstBlockToSearch = depositEvent.blockNumber - 1;
     await spokePoolClient1.update();
 
-<<<<<<< HEAD
-    // Now override latest deposit ID queried so that its < deposit ID and check that client sends RPC requests.
-    spokePoolClient1.latestDepositIdQueried = toBN("-1");
-    expect((await queryHistoricalDepositForFill(spokePoolClient1, fill)).found).is.true;
-    expect(lastSpyLogIncludes(spy, "Located deposit outside of SpokePoolClient's search range")).is.true;
-  });
-
-  it("Ignores fills with deposit ID < first deposit ID in spoke pool", async function () {
-    const depositEvent = await deposit(
-      spokePool_1,
-      destinationChainId,
-      depositor,
-      inputToken,
-      inputAmount,
-      outputToken,
-      outputAmount
-    );
-    await fillRelay(spokePool_2, depositEvent, relayer);
-    await spokePoolClient2.update();
-    const [fill] = spokePoolClient2.getFills();
-
-    // Override the first spoke pool deposit ID that the client thinks is available in the contract.
-    await spokePoolClient1.update();
-    spokePoolClient1.firstDepositIdForSpokePool = depositEvent.depositId.add(1);
-    expect(fill.depositId < spokePoolClient1.firstDepositIdForSpokePool).is.true;
-    const search = await queryHistoricalDepositForFill(spokePoolClient1, fill);
-
-    assert.equal(search.found, false, "Test is broken"); // Help tsc to narrow the discriminated union.
-    expect((search as Extract<DepositSearchResult, { found: false }>).code).to.equal(InvalidFill.DepositIdInvalid);
-    expect(lastSpyLogIncludes(spy, "Queried RPC for deposit")).is.not.true;
-  });
-
-  it("Ignores fills with deposit ID > latest deposit ID in spoke pool", async function () {
-    const depositEvent = await deposit(
-      spokePool_1,
-      destinationChainId,
-      depositor,
-      inputToken,
-      inputAmount,
-      outputToken,
-      outputAmount
-    );
-
-    // Override the deposit ID that we are "filling" to be > 1, the latest deposit ID in spoke pool 1.
-    await fillRelay(spokePool_2, { ...depositEvent, depositId: depositEvent.depositId.add(1) }, relayer);
-    await spokePoolClient2.update();
-    const [fill] = spokePoolClient2.getFills();
-=======
     // Client has the deposit now; should not search.
-    expect((await spokePoolClient1.findDeposit(deposit.depositId)).found).is.true;
-    expect(lastSpyLogIncludes(spy, "Located V3 deposit outside of SpokePoolClient's search range")).to.be.false;
+    expect((await spokePoolClient1.findDeposit(depositEvent.depositId)).found).is.true;
+    expect(lastSpyLogIncludes(spy, "Located deposit outside of SpokePoolClient's search range")).to.be.false;
   });
 
   it("Ignores fills with deposit ID < first deposit ID in spoke pool", async function () {
@@ -738,8 +616,7 @@
   });
 
   it("Ignores fills with deposit ID > latest deposit ID in spoke pool", async function () {
-    await depositV3(spokePool_1, destinationChainId, depositor, inputToken, inputAmount, outputToken, outputAmount);
->>>>>>> d804fbe2
+    await deposit(spokePool_1, destinationChainId, depositor, inputToken, inputAmount, outputToken, outputAmount);
 
     const nextDepositId = await spokePool_1.numberOfDeposits();
     await spokePoolClient1.update();
