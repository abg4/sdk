--- conflicted
+++ resolved
@@ -23,11 +23,7 @@
   zeroAddress,
 } from "./utils";
 import { getDeployedAddress } from "@across-protocol/contracts";
-<<<<<<< HEAD
-import { Address, SvmAddress, toAddressType } from "../src/utils/AddressUtils";
-=======
 import { Address, EvmAddress, SvmAddress, toAddressType } from "../src/utils/AddressUtils";
->>>>>>> 37337b4e
 
 let hubPool: Contract, lpTokenFactory: Contract, mockAdapter: Contract;
 let owner: SignerWithAddress;
